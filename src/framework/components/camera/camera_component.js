pc.extend(pc.fw, function () {
    /**
    * @component
    * @name pc.fw.CameraComponent
    * @class The Camera Component enables an Entity to render the scene.
    * @constructor Create a new Camera Component
    * @param {pc.fw.CameraComponentSystem} system The ComponentSystem that created this Component
    * @param {pc.fw.Entity} entity The Entity that this Component is attached to.
    * @extends pc.fw.Component
    * @property {Boolean} enabled If true the camera will be added to the active cameras of the {@link pc.fw.CameraComponentSystem} and rendered with all the other active cameras.
    * @property {Number} aspectRatio The aspect ratio of the camera's viewport (width / height). Defaults to 16 / 9.
    * @property {pc.scene.Camera} camera The {@link pc.scene.CameraNode} used to render the scene
    * @property {pc.Color} clearColor The color used to clear the canvas to before the camera starts to render
    * @property {Number} nearClip The distance from the camera before which no rendering will take place
    * @property {Number} farClip The distance from the camera after which no rendering will take place
    * @property {Number} fov The Y-axis field of view of the camera, in degrees. Used for {@link pc.scene.Projection.PERSPECTIVE} cameras only. Defaults to 45.
    * @property {Number} orthoHeight The half-height of the orthographic view window (in the Y-axis). Used for {@link pc.scene.Projection.ORTHOGRAPHIC} cameras only. Defaults to 10.
    * @property {Number} aspectRatio The aspect ratio of the camera. This is the ratio of width divided by height. Default to 16/9.
    * @property {pc.scene.Projection} projection The type of projection used to render the camera.
    * @property {Number} priority Controls which camera will be rendered first. Smaller numbers are rendered first.
    * @property {Boolean} clearColorBuffer If true the camera will clear the color buffer to the color set in clearColor.
    * @property {Boolean} clearDepthBuffer If true the camera will clear the depth buffer.
    * @property {pc.Vec4} rect Controls where on the screen the camera will be rendered in normalized screen coordinates. The order of the values is [x, y, width, height]
    * @property {pc.gfx.RenderTarget} renderTarget The render target of the camera. Defaults to null, which causes
    * @property {pc.posteffect.PostEffectQueue} postEffects The post effects queue for this camera. Use this to add / remove post effects from the camera.
    * the camera to render to the canvas' back buffer. Setting a valid render target effectively causes the camera
    * to render to an offscreen buffer, which can then be used to achieve certain graphics effect (normally post
    * effects).
    */
    var CameraComponent = function CameraComponent(system, entity) {
        // Bind event to update hierarchy if camera node changes
        this.on("set_aspectRatio", this.onSetAspectRatio, this);
        this.on("set_camera", this.onSetCamera, this);
        this.on("set_clearColor", this.onSetClearColor, this);
        this.on("set_fov", this.onSetFov, this);
        this.on("set_orthoHeight", this.onSetOrthoHeight, this);
        this.on("set_nearClip", this.onSetNearClip, this);
        this.on("set_farClip", this.onSetFarClip, this);
        this.on("set_projection", this.onSetProjection, this);
        this.on("set_priority", this.onSetPriority, this);
        this.on("set_clearColorBuffer", this.updateClearFlags, this);
        this.on("set_clearDepthBuffer", this.updateClearFlags, this);
        this.on("set_renderTarget", this.onSetRenderTarget, this);
        this.on("set_rect", this.onSetRect, this);
    };
    CameraComponent = pc.inherits(CameraComponent, pc.fw.Component);

    Object.defineProperty(CameraComponent.prototype, "activate", {
        get: function() {
            console.warn("WARNING: activate: Property is deprecated. Query enabled property instead.");
            return this.enabled;
        },
        set: function(value) {
            console.warn("WARNING: activate: Property is deprecated. Set enabled property instead.");
            this.enabled = value;
        },
    });

    pc.extend(CameraComponent.prototype, {
        /**
         * @function
         * @name pc.fw.CameraComponent#screenToWorld
         * @description Convert a point from 2D screen space to 3D world space.
         * @param {Number} x x coordinate on PlayCanvas' canvas element.
         * @param {Number} y y coordinate on PlayCanvas' canvas element.
         * @param {Number} z The distance from the camera in world space to create the new point.
         * @param {pc.Vec3} [worldCoord] 3D vector to recieve world coordinate result.
         * @returns {pc.Vec3} The world space coordinate.
         */
        screenToWorld: function (x, y, z, worldCoord) {
            var device = this.system.context.graphicsDevice;
            var width = parseInt(device.canvas.style.width);
            var height = parseInt(device.canvas.style.height);
            return this.data.camera.screenToWorld(x, y, z, width, height, worldCoord);
        },

        onSetAspectRatio: function (name, oldValue, newValue) {
            this.data.camera.setAspectRatio(newValue);
        },

        onSetCamera: function (name, oldValue, newValue) {
            // remove old camera node from hierarchy and add new one
            if (oldValue) {
                this.entity.removeChild(oldValue);
            }
            this.entity.addChild(newValue);
        },

        onSetClearColor: function (name, oldValue, newValue) {
            var clearOptions = this.data.camera.getClearOptions();
            clearOptions.color[0] = newValue.r;
            clearOptions.color[1] = newValue.g;
            clearOptions.color[2] = newValue.b;
        },

        onSetFov: function (name, oldValue, newValue) {
            this.data.camera.setFov(newValue);
        },

        onSetOrthoHeight: function (name, oldValue, newValue) {
            this.data.camera.setOrthoHeight(newValue);
        },

        onSetNearClip: function (name, oldValue, newValue) {
            this.data.camera.setNearClip(newValue);
        },

        onSetFarClip: function (name, oldValue, newValue) {
            this.data.camera.setFarClip(newValue);
        },

        onSetProjection: function (name, oldValue, newValue) {
            this.data.camera.setProjection(newValue);
        },

        onSetPriority: function (name, oldValue, newValue) {
            this.system.sortCamerasByPriority();
        },

        updateClearFlags: function () {
            var clearOptions = this.data.camera.getClearOptions();
            var flags = 0;
            if (this.clearColorBuffer) {
                flags = flags | pc.gfx.CLEARFLAG_COLOR;
            }

            if (this.clearDepthBuffer) {
                flags = flags | pc.gfx.CLEARFLAG_DEPTH;
            }

            clearOptions.flags = flags;
        },

        onSetRenderTarget: function (name, oldValue, newValue) {
            this.data.camera.setRenderTarget(newValue);
        },

        onSetRect: function (name, oldValue, newValue) {
            this.data.camera.setRect(newValue.data[0], newValue.data[1], newValue.data[2], newValue.data[3]);
        },

        onEnable: function () {
            CameraComponent._super.onEnable.call(this);
<<<<<<< HEAD
            this.system.current = this.entity;
            this.postEffects.enable();
=======
            this.system.addCamera(this);
>>>>>>> a1bcd434
        },

        onDisable: function () {
            CameraComponent._super.onDisable.call(this);
<<<<<<< HEAD
            this.postEffects.disable();
            if (this.system.current === this.entity) {
                this.system.current = null;
                this.system.onCameraDisabled(this);
            }
        }
=======
            this.system.removeCamera(this);
        },

        /**
         * Start rendering the frame for this camera
         * @function
         * @private
         * @name pc.fw.CameraComponent#frameBegin
         */
        frameBegin: function () {
            var camera = this.camera;
            if (camera) {
                var device = this.system.context.graphicsDevice;
                var aspect = device.width / device.height;
                if (aspect !== camera.getAspectRatio()) {
                    camera.setAspectRatio(aspect);
                }
            }
        },

        /**
         * End rendering the frame for this camera
         * @function
         * @private
         * @name pc.fw.CameraComponent#frameEnd
         */
        frameEnd: function () {
        },
>>>>>>> a1bcd434
    });

    return {
        CameraComponent: CameraComponent
    };
}());<|MERGE_RESOLUTION|>--- conflicted
+++ resolved
@@ -141,24 +141,13 @@
 
         onEnable: function () {
             CameraComponent._super.onEnable.call(this);
-<<<<<<< HEAD
-            this.system.current = this.entity;
+            this.system.addCamera(this);
             this.postEffects.enable();
-=======
-            this.system.addCamera(this);
->>>>>>> a1bcd434
         },
 
         onDisable: function () {
             CameraComponent._super.onDisable.call(this);
-<<<<<<< HEAD
             this.postEffects.disable();
-            if (this.system.current === this.entity) {
-                this.system.current = null;
-                this.system.onCameraDisabled(this);
-            }
-        }
-=======
             this.system.removeCamera(this);
         },
 
@@ -187,7 +176,6 @@
          */
         frameEnd: function () {
         },
->>>>>>> a1bcd434
     });
 
     return {
