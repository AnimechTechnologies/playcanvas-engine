<<<<<<< HEAD
Object.assign(pc, function () {

    var AnimState = function (controller, name, speed, loop) {
        this._controller = controller;
        this._name = name;
        this._animations = [];
        this._speed = speed || 1.0;
        this._loop = loop === undefined ? true : loop;
    };

    Object.defineProperties(AnimState.prototype, {
        name: {
            get: function () {
                return this._name;
            }
        },
        animations: {
            get: function () {
                return this._animations;
            }
        },
        speed: {
            get: function () {
                return this._speed;
            }
        },
        playable: {
            get: function () {
                return (this.animations.length > 0 || this.name === pc.ANIM_STATE_START || this.name === pc.ANIM_STATE_END);
            }
        },
        loop: {
            get: function () {
                return this._loop;
            }
        },
        looping: {
            get: function () {
                if (this.animations.length > 0) {
                    var trackClipName = this.name + '.' + this.animations[0].animTrack.name;
                    var trackClip = this._controller.animEvaluator.findClip(trackClipName);
                    if (trackClip) {
                        return trackClip.loop;
                    }
=======
import { AnimClip } from '../../../anim/anim.js';

import {
    ANIM_GREATER_THAN, ANIM_LESS_THAN, ANIM_GREATER_THAN_EQUAL_TO, ANIM_LESS_THAN_EQUAL_TO, ANIM_EQUAL_TO, ANIM_NOT_EQUAL_TO,
    ANIM_INTERRUPTION_NONE, ANIM_INTERRUPTION_PREV, ANIM_INTERRUPTION_NEXT, ANIM_INTERRUPTION_PREV_NEXT, ANIM_INTERRUPTION_NEXT_PREV,
    ANIM_PARAMETER_TRIGGER,
    ANIM_STATE_START, ANIM_STATE_END
} from './constants.js';

function AnimState(controller, name, speed) {
    this._controller = controller;
    this._name = name;
    this._animations = [];
    this._speed = speed || 1.0;
}

Object.defineProperties(AnimState.prototype, {
    name: {
        get: function () {
            return this._name;
        }
    },
    animations: {
        get: function () {
            return this._animations;
        }
    },
    speed: {
        get: function () {
            return this._speed;
        }
    },
    playable: {
        get: function () {
            return (this.animations.length > 0 || this.name === ANIM_STATE_START || this.name === ANIM_STATE_END);
        }
    },
    looping: {
        get: function () {
            if (this.animations.length > 0) {
                var trackClipName = this.name + '.' + this.animations[0].animTrack.name;
                var trackClip = this._controller.animEvaluator.findClip(trackClipName);
                if (trackClip) {
                    return trackClip.loop;
>>>>>>> b89f038a
                }
            }
            return false;
        }
    },
    totalWeight: {
        get: function () {
            var sum = 0;
            var i;
            for (i = 0; i < this.animations.length; i++) {
                sum += this.animations[i].weight;
            }
            return sum;
        }
    },
    timelineDuration: {
        get: function () {
            var duration = 0;
            var i;
            for (i = 0; i < this.animations.length; i++) {
                var animation = this.animations[i];
                if (animation.animTrack.duration > duration) {
                    duration = animation.animTrack.duration > duration;
                }
            }
            return duration;
        }
    }
});

function AnimTransition(controller, from, to, time, priority, conditions, exitTime, transitionOffset, interruptionSource) {
    this._controller = controller;
    this._from = from;
    this._to = to;
    this._time = time;
    this._priority = priority;
    this._conditions = conditions || [];
    this._exitTime = exitTime || null;
    this._transitionOffset = transitionOffset || null;
    this._interruptionSource = interruptionSource || ANIM_INTERRUPTION_NONE;
}

Object.defineProperties(AnimTransition.prototype, {
    from: {
        get: function () {
            return this._from;
        }
    },
    to: {
        get: function () {
            return this._to;
        }
    },
    time: {
        get: function () {
            return this._time;
        }
    },
    priority: {
        get: function () {
            return this._priority;
        }
    },
    conditions: {
        get: function () {
            return this._conditions;
        }
    },
    exitTime: {
        get: function () {
            return this._exitTime;
        }
    },
    transitionOffset: {
        get: function () {
            return this._transitionOffset;
        }
    },
    interruptionSource: {
        get: function () {
            return this._interruptionSource;
        }
    },
    hasExitTime: {
        get: function () {
            return !!this.exitTime;
        }
    },
    hasConditionsMet: {
        get: function () {
            var conditionsMet = true;
            var i;
            for (i = 0; i < this.conditions.length; i++) {
                var condition = this.conditions[i];
                var parameter = this._controller.findParameter(condition.parameterName);
                switch (condition.predicate) {
                    case ANIM_GREATER_THAN:
                        conditionsMet = conditionsMet && parameter.value > condition.value;
                        break;
                    case ANIM_LESS_THAN:
                        conditionsMet = conditionsMet && parameter.value < condition.value;
                        break;
                    case ANIM_GREATER_THAN_EQUAL_TO:
                        conditionsMet = conditionsMet && parameter.value >= condition.value;
                        break;
                    case ANIM_LESS_THAN_EQUAL_TO:
                        conditionsMet = conditionsMet && parameter.value <= condition.value;
                        break;
                    case ANIM_EQUAL_TO:
                        conditionsMet = conditionsMet && parameter.value === condition.value;
                        break;
                    case ANIM_NOT_EQUAL_TO:
                        conditionsMet = conditionsMet && parameter.value !== condition.value;
                        break;
                }
                if (!conditionsMet)
                    return conditionsMet;
            }
            return conditionsMet;
        }
<<<<<<< HEAD
    });

    var AnimController = function (animEvaluator, states, transitions, parameters, activate) {
        this._animEvaluator = animEvaluator;
        this._states = {};
        this._stateNames = [];
        var i;
        for (i = 0; i < states.length; i++) {
            this._states[states[i].name] = new AnimState(
                this,
                states[i].name,
                states[i].speed,
                states[i].loop
            );
            this._stateNames.push(states[i].name);
        }
        this._transitions = transitions.map(function (transition) {
            return new AnimTransition(
                this,
                transition.from,
                transition.to,
                transition.time,
                transition.priority,
                transition.conditions,
                transition.exitTime,
                transition.transitionOffset,
                transition.interruptionSource
            );
        }.bind(this));
        this._findTransitionsFromStateCache = {};
        this._findTransitionsBetweenStatesCache = {};
        this._parameters = parameters;
        this._previousStateName = null;
        this._activeStateName = pc.ANIM_STATE_START;
        this._playing = false;
        this._activate = activate;

        this._currTransitionTime = 1.0;
        this._totalTransitionTime = 1.0;
        this._isTransitioning = false;
        this._transitionInterruptionSource = pc.ANIM_INTERRUPTION_NONE;
        this._transitionPreviousStates = [];

        this._timeInState = 0;
        this._timeInStateBefore = 0;
    };

    Object.defineProperties(AnimController.prototype, {
        animEvaluator: {
            get: function () {
                return this._animEvaluator;
            }
        },
        activeState: {
            get: function () {
                return this._findState(this._activeStateName);
            },
            set: function (stateName) {
                this._activeStateName = stateName;
            }
        },
        activeStateName: {
            get: function () {
                return this._activeStateName;
            }
        },
        previousState: {
            get: function () {
                return this._findState(this._previousStateName);
            },
            set: function (stateName) {
                this._previousStateName = stateName;
            }
=======
    }
});

function AnimController(animEvaluator, states, transitions, parameters, activate) {
    this._animEvaluator = animEvaluator;
    this._states = {};
    this._stateNames = [];
    var i;
    for (i = 0; i < states.length; i++) {
        this._states[states[i].name] = new AnimState(
            this,
            states[i].name,
            states[i].speed
        );
        this._stateNames.push(states[i].name);
    }
    this._transitions = transitions.map(function (transition) {
        return new AnimTransition(
            this,
            transition.from,
            transition.to,
            transition.time,
            transition.priority,
            transition.conditions,
            transition.exitTime,
            transition.transitionOffset,
            transition.interruptionSource
        );
    }.bind(this));
    this._findTransitionsFromStateCache = {};
    this._findTransitionsBetweenStatesCache = {};
    this._parameters = parameters;
    this._previousStateName = null;
    this._activeStateName = ANIM_STATE_START;
    this._playing = false;
    this._activate = activate;

    this._currTransitionTime = 1.0;
    this._totalTransitionTime = 1.0;
    this._isTransitioning = false;
    this._transitionInterruptionSource = ANIM_INTERRUPTION_NONE;
    this._transitionPreviousStates = [];

    this._timeInState = 0;
    this._timeInStateBefore = 0;
}

Object.defineProperties(AnimController.prototype, {
    animEvaluator: {
        get: function () {
            return this._animEvaluator;
        }
    },
    activeState: {
        get: function () {
            return this._findState(this._activeStateName);
>>>>>>> b89f038a
        },
        set: function (stateName) {
            this._activeStateName = stateName;
        }
    },
    activeStateName: {
        get: function () {
            return this._activeStateName;
        }
    },
    previousState: {
        get: function () {
            return this._findState(this._previousStateName);
        },
        set: function (stateName) {
            this._previousStateName = stateName;
        }
    },
    previousStateName: {
        get: function () {
            return this._previousStateName;
        }
    },
    playable: {
        get: function () {
            var playable = true;
            var i;
            for (i = 0; i < this._stateNames.length; i++) {
                if (!this._states[this._stateNames[i]].playable) {
                    playable = false;
                }
            }
            return playable;
        }
    },
    activeStateProgress: {
        get: function () {
            return this._getActiveStateProgressForTime(this._timeInState);
        }
    },
    transitioning: {
        get: function () {
            return this._isTransitioning;
        }
    },
    transitionProgress: {
        get: function () {
            return this._currTransitionTime / this._totalTransitionTime;
        }
    },
    states: {
        get: function () {
            return this._stateNames;
        }
    }
});

Object.assign(AnimController.prototype, {

    _findState: function (stateName) {
        return this._states[stateName];
    },

    _getActiveStateProgressForTime: function (time) {
        if (this.activeStateName === ANIM_STATE_START || this.activeStateName === ANIM_STATE_END)
            return 1.0;

        var activeClip = this._animEvaluator.findClip(this.activeState.animations[0].name);
        if (activeClip) {
            return time / activeClip.track.duration;
        }

        return null;
    },

    // return all the transitions that have the given stateName as their source state
    _findTransitionsFromState: function (stateName) {
        var transitions = this._findTransitionsFromStateCache[stateName];
        if (!transitions) {
            transitions = this._transitions.filter(function (transition) {
                return transition.from === stateName;
            });

            // sort transitions in priority order
            transitions.sort(function (a, b) {
                return a.priority < b.priority;
            });

            this._findTransitionsFromStateCache[stateName] = transitions;
        }
        return transitions;
    },

    // return all the transitions that contain the given source and destination states
    _findTransitionsBetweenStates: function (sourceStateName, destinationStateName) {
        var transitions = this._findTransitionsBetweenStatesCache[sourceStateName + '->' + destinationStateName];
        if (!transitions) {
            transitions = this._transitions.filter(function (transition) {
                return transition.from === sourceStateName && transition.to === destinationStateName;
            });

            // sort transitions in priority order
            transitions.sort(function (a, b) {
                return a.priority < b.priority;
            });

            this._findTransitionsBetweenStatesCache[sourceStateName + '->' + destinationStateName] = transitions;
        }
        return transitions;
    },

    _findTransition: function (from, to) {
        var transitions = [];

        if (from && to) {
            // find transitions that include the required source and destination states if from and to is supplied
            transitions.concat(this._findTransitionsBetweenStates(this._activeStateName));
        } else {
            // otherwise look for transitions from the previous and active states based on the current interruption source
            if (!this._isTransitioning) {
                transitions = transitions.concat(this._findTransitionsFromState(this._activeStateName));
            } else {
                switch (this._transitionInterruptionSource) {
                    case ANIM_INTERRUPTION_PREV:
                        transitions = transitions.concat(this._findTransitionsFromState(this._previousStateName));
                        break;
                    case ANIM_INTERRUPTION_NEXT:
                        transitions = transitions.concat(this._findTransitionsFromState(this._activeStateName));
                        break;
                    case ANIM_INTERRUPTION_PREV_NEXT:
                        transitions = transitions.concat(this._findTransitionsFromState(this._previousStateName));
                        transitions = transitions.concat(this._findTransitionsFromState(this._activeStateName));
                        break;
                    case ANIM_INTERRUPTION_NEXT_PREV:
                        transitions = transitions.concat(this._findTransitionsFromState(this._activeStateName));
                        transitions = transitions.concat(this._findTransitionsFromState(this._previousStateName));
                        break;
                    case ANIM_INTERRUPTION_NONE:
                    default:
                }
            }
        }

        // filter out transitions that don't have their conditions met
        transitions = transitions.filter(function (transition) {
            // if the transition is moving to the already active state, ignore it
            if (transition.to === this.activeStateName) {
                return false;
            }
            // when an exit time is present, we should only exit if it falls within the current frame delta time
            if (transition.hasExitTime) {
                var progressBefore = this._getActiveStateProgressForTime(this._timeInStateBefore);
                var progress = this._getActiveStateProgressForTime(this._timeInState);
                // when the exit time is smaller than 1 and the state is looping, we should check for an exit each loop
                if (transition.exitTime < 1.0 && this.activeState.looping) {
                    progressBefore -= Math.floor(progressBefore);
                    progress -= Math.floor(progress);
                }
                // return false if exit time isn't within the frames delta time
                if (!(transition.exitTime > progressBefore && transition.exitTime <= progress)) {
                    return null;
                }
            }
            // if the exitTime condition has been met or is not present, check condition parameters
            return transition.hasConditionsMet;
        }.bind(this));

        // return the highest priority transition to use
        if (transitions.length > 0) {
            return transitions[0];
        }
        return null;

    },

    _updateStateFromTransition: function (transition) {
        var i;
        var j;
        var state;
        var animation;
        var clip;
        this.previousState = transition.from;
        this.activeState = transition.to;

        // turn off any triggers which were required to activate this transition
        for (i = 0; i < transition.conditions.length; i++) {
            var condition = transition.conditions[i];
            var parameter = this.findParameter(condition.parameterName);
            if (parameter.type === ANIM_PARAMETER_TRIGGER) {
                parameter.value = false;
            }
        }

        if (this.previousState) {
            if (!this._isTransitioning) {
                this._transitionPreviousStates = [];
            }

<<<<<<< HEAD
            var hasTransitionOffset = transition.transitionOffset && transition.transitionOffset > 0.0 && transition.transitionOffset < 1.0;
            var activeState = this.activeState;
            // Add clips to the evaluator for each animation in the new state.
            for (i = 0; i < activeState.animations.length; i++) {
                clip = this._animEvaluator.findClip(activeState.animations[i].name);
                var startTime = activeState.speed >= 0 ? 0 : activeState.animations[i].animTrack.duration;
                if (!clip) {
                    clip = new pc.AnimClip(activeState.animations[i].animTrack, startTime, activeState.speed, true, activeState.loop);
                    clip.name = activeState.animations[i].name;
                    this._animEvaluator.addClip(clip);
                }
                if (transition.time > 0) {
                    clip.blendWeight = 0.0;
=======
            // record the transition source state in the previous states array
            this._transitionPreviousStates.push({
                name: this._previousStateName,
                weight: 1
            });

            // if this new transition was activated during another transition, update the previous transition state weights based
            // on the progress through the previous transition.
            var interpolatedTime = this._currTransitionTime / this._totalTransitionTime;
            for (i = 0; i < this._transitionPreviousStates.length; i++) {
                // interpolate the weights of the most recent previous state and all other previous states based on the progress through the previous transition
                if (i !== this._transitionPreviousStates.length - 1) {
                    this._transitionPreviousStates[i].weight *= (1.0 - interpolatedTime);
>>>>>>> b89f038a
                } else {
                    this._transitionPreviousStates[i].weight = interpolatedTime;
                }
                state = this._findState(this._transitionPreviousStates[i].name);
                // update the animations of previous states, set their name to include their position in the previous state array
                // to uniquely identify animations from the same state that were added during different transitions
                for (j = 0; j < state.animations.length; j++) {
                    animation = state.animations[j];
                    clip = this._animEvaluator.findClip(animation.name + '.previous.' + i);
                    if (!clip) {
                        clip = this._animEvaluator.findClip(animation.name);
                        clip.name = animation.name + '.previous.' + i;
                    }
                    // // pause previous animation clips to reduce their impact on performance
                    // if (i !== this._transitionPreviousStates.length - 1) {
                    clip.pause();
                    // }
                }
<<<<<<< HEAD
                clip.play();
                clip.time = startTime;
=======
>>>>>>> b89f038a
            }
        }

        // start a new transition based on the current transitions information
        if (transition.time > 0) {
            this._isTransitioning = true;
            this._totalTransitionTime = transition.time;
            this._currTransitionTime = 0;
            this._transitionInterruptionSource = transition.interruptionSource;
        }

        var hasTransitionOffset = transition.transitionOffset && transition.transitionOffset > 0.0 && transition.transitionOffset < 1.0;
        var activeState = this.activeState;
        // Add clips to the evaluator for each animation in the new state.
        for (i = 0; i < activeState.animations.length; i++) {
            clip = this._animEvaluator.findClip(activeState.animations[i].name);
            if (!clip) {
                clip = new AnimClip(activeState.animations[i].animTrack, 0, activeState.speed, true, true);
                clip.name = activeState.animations[i].name;
                this._animEvaluator.addClip(clip);
            }
            if (transition.time > 0) {
                clip.blendWeight = 0.0;
            } else {
                clip.blendWeight = 1.0 / activeState.totalWeight;
            }
            clip.reset();
            if (hasTransitionOffset) {
                clip.time = activeState.timelineDuration * transition.transitionOffset;
            }
            clip.play();
        }

        // set the time in the new state to 0 or to a value based on transitionOffset if one was given
        var timeInState = 0;
        var timeInStateBefore = 0;
        if (hasTransitionOffset) {
            var offsetTime = activeState.timelineDuration * transition.transitionOffset;
            timeInState = offsetTime;
            timeInStateBefore = offsetTime;
        }
        this._timeInState = timeInState;
        this._timeInStateBefore = timeInStateBefore;
    },

    _transitionToState: function (newStateName) {
        if (newStateName === this._activeStateName) {
            return;
        }

        if (!this._findState(newStateName)) {
            return;
        }

        // move to the given state, if a transition is present in the state graph use it. Otherwise move instantly to it.
        var transition = this._findTransition(this._activeStateName, newStateName);
        if (!transition) {
            this._animEvaluator.removeClips();
            transition = new AnimTransition(this, null, newStateName, 0, 0);
        }
        this._updateStateFromTransition(transition);
    },

    assignAnimation: function (stateName, animTrack) {
        var state = this._findState(stateName);
        if (!state) {
            // #ifdef DEBUG
            console.error('Attempting to assign an animation track to an animation state that does not exist.');
            // #endif
            return;
        }

        var animation = {
            name: stateName + '.' + animTrack.name,
            animTrack: animTrack,
            weight: 1.0
        };

        // Currently the anim controller only supports single animations in a state
        if (state.animations.length > 0) {
            state.animations = [];
            this.reset();
        }
        state.animations.push(animation);

        if (!this._playing && this._activate && this.playable) {
            this.play();
        }
    },

    removeNodeAnimations: function (nodeName) {
        var state = this._findState(nodeName);
        if (!state) {
            // #ifdef DEBUG
            console.error('Attempting to unassign animation tracks from a state that does not exist.');
            // #endif
            return;
        }

        state.animations = [];
    },

    play: function (stateName) {
        if (stateName) {
            this._transitionToState(stateName);
        }
        this._playing = true;
    },

    pause: function () {
        this._playing = false;
    },

    reset: function () {
        this._previousStateName = null;
        this._activeStateName = ANIM_STATE_START;
        this._playing = false;
        this._currTransitionTime = 1.0;
        this._totalTransitionTime = 1.0;
        this._isTransitioning = false;
        this._timeInState = 0;
        this._timeInStateBefore = 0;
        this._animEvaluator.removeClips();
    },

    update: function (dt) {
        if (!this._playing) {
            return;
        }
        var i;
        var j;
        var state;
        var animation;
        this._timeInStateBefore = this._timeInState;
        this._timeInState += dt;

        // transition between states if a transition is available from the active state
        var transition = this._findTransition(this._activeStateName);
        if (transition)
            this._updateStateFromTransition(transition);

        if (this._isTransitioning) {
            if (this._currTransitionTime < this._totalTransitionTime) {
                var interpolatedTime = this._currTransitionTime / this._totalTransitionTime;
                // while transitioning, set all previous state animations to be weighted by (1.0 - interpolationTime).
                for (i = 0; i < this._transitionPreviousStates.length; i++) {
                    state = this._findState(this._transitionPreviousStates[i].name);
                    var stateWeight = this._transitionPreviousStates[i].weight;
                    for (j = 0; j < state.animations.length; j++) {
                        animation = state.animations[j];
                        this._animEvaluator.findClip(animation.name + '.previous.' + i).blendWeight = (1.0 - interpolatedTime) * animation.weight / state.totalWeight * stateWeight;
                    }
                }
                // while transitioning, set active state animations to be weighted by (interpolationTime).
                state = this.activeState;
                for (i = 0; i < state.animations.length; i++) {
                    animation = state.animations[i];
                    this._animEvaluator.findClip(animation.name).blendWeight = interpolatedTime * animation.weight / state.totalWeight;
                }
            } else {
                this._isTransitioning = false;
                // when a transition ends, remove all previous state clips from the evaluator
                var activeClips = this.activeState.animations.length;
                var totalClips = this._animEvaluator.clips.length;
                for (i = 0; i < totalClips - activeClips; i++) {
                    this._animEvaluator.removeClip(0);
                }
                this._transitionPreviousStates = [];
                // when a transition ends, set the active state clip weights so they sum to 1
                state = this.activeState;
                for (i = 0; i < state.animations.length; i++) {
                    animation = state.animations[i];
                    this._animEvaluator.findClip(animation.name).blendWeight = animation.weight / state.totalWeight;
                }
            }
            this._currTransitionTime += dt;
        }
        this._animEvaluator.update(dt);
    },

    findParameter: function (name) {
        return this._parameters[name];
    }
});

export { AnimController };<|MERGE_RESOLUTION|>--- conflicted
+++ resolved
@@ -1,49 +1,3 @@
-<<<<<<< HEAD
-Object.assign(pc, function () {
-
-    var AnimState = function (controller, name, speed, loop) {
-        this._controller = controller;
-        this._name = name;
-        this._animations = [];
-        this._speed = speed || 1.0;
-        this._loop = loop === undefined ? true : loop;
-    };
-
-    Object.defineProperties(AnimState.prototype, {
-        name: {
-            get: function () {
-                return this._name;
-            }
-        },
-        animations: {
-            get: function () {
-                return this._animations;
-            }
-        },
-        speed: {
-            get: function () {
-                return this._speed;
-            }
-        },
-        playable: {
-            get: function () {
-                return (this.animations.length > 0 || this.name === pc.ANIM_STATE_START || this.name === pc.ANIM_STATE_END);
-            }
-        },
-        loop: {
-            get: function () {
-                return this._loop;
-            }
-        },
-        looping: {
-            get: function () {
-                if (this.animations.length > 0) {
-                    var trackClipName = this.name + '.' + this.animations[0].animTrack.name;
-                    var trackClip = this._controller.animEvaluator.findClip(trackClipName);
-                    if (trackClip) {
-                        return trackClip.loop;
-                    }
-=======
 import { AnimClip } from '../../../anim/anim.js';
 
 import {
@@ -53,11 +7,12 @@
     ANIM_STATE_START, ANIM_STATE_END
 } from './constants.js';
 
-function AnimState(controller, name, speed) {
+function AnimState(controller, name, speed, loop) {
     this._controller = controller;
     this._name = name;
     this._animations = [];
     this._speed = speed || 1.0;
+    this._loop = loop === undefined ? true : loop;
 }
 
 Object.defineProperties(AnimState.prototype, {
@@ -79,6 +34,11 @@
     playable: {
         get: function () {
             return (this.animations.length > 0 || this.name === ANIM_STATE_START || this.name === ANIM_STATE_END);
+        }
+    },
+    loop: {
+        get: function () {
+            return this._loop;
         }
     },
     looping: {
@@ -88,7 +48,6 @@
                 var trackClip = this._controller.animEvaluator.findClip(trackClipName);
                 if (trackClip) {
                     return trackClip.loop;
->>>>>>> b89f038a
                 }
             }
             return false;
@@ -209,81 +168,6 @@
             }
             return conditionsMet;
         }
-<<<<<<< HEAD
-    });
-
-    var AnimController = function (animEvaluator, states, transitions, parameters, activate) {
-        this._animEvaluator = animEvaluator;
-        this._states = {};
-        this._stateNames = [];
-        var i;
-        for (i = 0; i < states.length; i++) {
-            this._states[states[i].name] = new AnimState(
-                this,
-                states[i].name,
-                states[i].speed,
-                states[i].loop
-            );
-            this._stateNames.push(states[i].name);
-        }
-        this._transitions = transitions.map(function (transition) {
-            return new AnimTransition(
-                this,
-                transition.from,
-                transition.to,
-                transition.time,
-                transition.priority,
-                transition.conditions,
-                transition.exitTime,
-                transition.transitionOffset,
-                transition.interruptionSource
-            );
-        }.bind(this));
-        this._findTransitionsFromStateCache = {};
-        this._findTransitionsBetweenStatesCache = {};
-        this._parameters = parameters;
-        this._previousStateName = null;
-        this._activeStateName = pc.ANIM_STATE_START;
-        this._playing = false;
-        this._activate = activate;
-
-        this._currTransitionTime = 1.0;
-        this._totalTransitionTime = 1.0;
-        this._isTransitioning = false;
-        this._transitionInterruptionSource = pc.ANIM_INTERRUPTION_NONE;
-        this._transitionPreviousStates = [];
-
-        this._timeInState = 0;
-        this._timeInStateBefore = 0;
-    };
-
-    Object.defineProperties(AnimController.prototype, {
-        animEvaluator: {
-            get: function () {
-                return this._animEvaluator;
-            }
-        },
-        activeState: {
-            get: function () {
-                return this._findState(this._activeStateName);
-            },
-            set: function (stateName) {
-                this._activeStateName = stateName;
-            }
-        },
-        activeStateName: {
-            get: function () {
-                return this._activeStateName;
-            }
-        },
-        previousState: {
-            get: function () {
-                return this._findState(this._previousStateName);
-            },
-            set: function (stateName) {
-                this._previousStateName = stateName;
-            }
-=======
     }
 });
 
@@ -296,7 +180,8 @@
         this._states[states[i].name] = new AnimState(
             this,
             states[i].name,
-            states[i].speed
+            states[i].speed,
+            states[i].loop
         );
         this._stateNames.push(states[i].name);
     }
@@ -340,7 +225,6 @@
     activeState: {
         get: function () {
             return this._findState(this._activeStateName);
->>>>>>> b89f038a
         },
         set: function (stateName) {
             this._activeStateName = stateName;
@@ -539,21 +423,6 @@
                 this._transitionPreviousStates = [];
             }
 
-<<<<<<< HEAD
-            var hasTransitionOffset = transition.transitionOffset && transition.transitionOffset > 0.0 && transition.transitionOffset < 1.0;
-            var activeState = this.activeState;
-            // Add clips to the evaluator for each animation in the new state.
-            for (i = 0; i < activeState.animations.length; i++) {
-                clip = this._animEvaluator.findClip(activeState.animations[i].name);
-                var startTime = activeState.speed >= 0 ? 0 : activeState.animations[i].animTrack.duration;
-                if (!clip) {
-                    clip = new pc.AnimClip(activeState.animations[i].animTrack, startTime, activeState.speed, true, activeState.loop);
-                    clip.name = activeState.animations[i].name;
-                    this._animEvaluator.addClip(clip);
-                }
-                if (transition.time > 0) {
-                    clip.blendWeight = 0.0;
-=======
             // record the transition source state in the previous states array
             this._transitionPreviousStates.push({
                 name: this._previousStateName,
@@ -567,7 +436,6 @@
                 // interpolate the weights of the most recent previous state and all other previous states based on the progress through the previous transition
                 if (i !== this._transitionPreviousStates.length - 1) {
                     this._transitionPreviousStates[i].weight *= (1.0 - interpolatedTime);
->>>>>>> b89f038a
                 } else {
                     this._transitionPreviousStates[i].weight = interpolatedTime;
                 }
@@ -586,11 +454,6 @@
                     clip.pause();
                     // }
                 }
-<<<<<<< HEAD
-                clip.play();
-                clip.time = startTime;
-=======
->>>>>>> b89f038a
             }
         }
 
@@ -607,8 +470,9 @@
         // Add clips to the evaluator for each animation in the new state.
         for (i = 0; i < activeState.animations.length; i++) {
             clip = this._animEvaluator.findClip(activeState.animations[i].name);
+            var startTime = activeState.speed >= 0 ? 0 : activeState.animations[i].animTrack.duration;
             if (!clip) {
-                clip = new AnimClip(activeState.animations[i].animTrack, 0, activeState.speed, true, true);
+                clip = new AnimClip(activeState.animations[i].animTrack, startTime, activeState.speed, true, activeState.loop);
                 clip.name = activeState.animations[i].name;
                 this._animEvaluator.addClip(clip);
             }
@@ -622,6 +486,7 @@
                 clip.time = activeState.timelineDuration * transition.transitionOffset;
             }
             clip.play();
+            clip.time = startTime;
         }
 
         // set the time in the new state to 0 or to a value based on transitionOffset if one was given
