--- conflicted
+++ resolved
@@ -287,17 +287,9 @@
                 return 0.0;
 
             var maxDuration = 0.0;
-<<<<<<< HEAD
-            for (var i = 0; i < this.activeState.animations.length; i++) {
-                var activeClip = this._animEvaluator.findClip(this.activeState.animations[i].name);
-                if (activeClip && activeClip.track.duration > maxDuration) {
-                    maxDuration = activeClip.track.duration;
-                }
-=======
             for (var i = 0; i < this.activeStateAnimations.length; i++) {
                 var activeClip = this._animEvaluator.findClip(this.activeStateAnimations[i].name);
                 maxDuration = Math.max(maxDuration, activeClip.track.duration);
->>>>>>> f41f307f
             }
             return maxDuration;
         }
@@ -309,13 +301,8 @@
         set: function (time) {
             this._timeInStateBefore = time;
             this._timeInState = time;
-<<<<<<< HEAD
-            for (var i = 0; i < this.activeState.animations.length; i++) {
-                var clip = this.animEvaluator.findClip(this.activeState.animations[i].name);
-=======
             for (var i = 0; i < this.activeStateAnimations.length; i++) {
                 var clip = this.animEvaluator.findClip(this.activeStateAnimations[i].name);
->>>>>>> f41f307f
                 if (clip) {
                     clip.time = time;
                 }
