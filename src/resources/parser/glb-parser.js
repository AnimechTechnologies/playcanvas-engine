--- conflicted
+++ resolved
@@ -819,7 +819,6 @@
         "}"
     ].join('\n');
 
-<<<<<<< HEAD
     var clearCoatGlossChunk = [
         "#ifdef MAPFLOAT",
         "uniform float material_clearCoatGlossiness;",
@@ -849,10 +848,9 @@
         "    ccGlossiness += 0.0000001;",
         "}"
     ].join('\n');
-=======
+
     var uvONE = [1, 1];
     var uvZERO = [0, 0];
->>>>>>> c407939e
 
     var extractTextureTransform = function (source, material, maps) {
         var map;
