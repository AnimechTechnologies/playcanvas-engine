import { path } from '../../core/path.js';
import { Color } from '../../core/color.js';
import { objectHashCode } from '../../core/hash.js';

import { http } from '../../net/http.js';

import { math } from '../../math/math.js';
import { Mat4 } from '../../math/mat4.js';
import { Vec2 } from '../../math/vec2.js';
import { Vec3 } from '../../math/vec3.js';

import { BoundingBox } from '../../shape/bounding-box.js';

import {
    typedArrayTypes, typedArrayTypesByteSize,
    ADDRESS_CLAMP_TO_EDGE, ADDRESS_MIRRORED_REPEAT, ADDRESS_REPEAT,
    BUFFER_STATIC,
    CULLFACE_NONE, CULLFACE_BACK,
    FILTER_NEAREST, FILTER_LINEAR, FILTER_NEAREST_MIPMAP_NEAREST, FILTER_LINEAR_MIPMAP_NEAREST, FILTER_NEAREST_MIPMAP_LINEAR, FILTER_LINEAR_MIPMAP_LINEAR,
    INDEXFORMAT_UINT8, INDEXFORMAT_UINT16, INDEXFORMAT_UINT32,
    PRIMITIVE_LINELOOP, PRIMITIVE_LINESTRIP, PRIMITIVE_LINES, PRIMITIVE_POINTS, PRIMITIVE_TRIANGLES, PRIMITIVE_TRIFAN, PRIMITIVE_TRISTRIP,
    SEMANTIC_POSITION, SEMANTIC_NORMAL, SEMANTIC_TANGENT, SEMANTIC_COLOR, SEMANTIC_BLENDINDICES, SEMANTIC_BLENDWEIGHT, SEMANTIC_TEXCOORD0, SEMANTIC_TEXCOORD1,
    TYPE_INT8, TYPE_UINT8, TYPE_INT16, TYPE_UINT16, TYPE_INT32, TYPE_UINT32, TYPE_FLOAT32
} from '../../graphics/graphics.js';
import { IndexBuffer } from '../../graphics/index-buffer.js';
import { VertexBuffer } from '../../graphics/vertex-buffer.js';
import { VertexFormat } from '../../graphics/vertex-format.js';
import { Texture } from '../../graphics/texture.js';

import {
    BLEND_NONE, BLEND_NORMAL, PROJECTION_PERSPECTIVE, PROJECTION_ORTHOGRAPHIC, ASPECT_MANUAL, ASPECT_AUTO, LIGHTFALLOFF_INVERSESQUARED
} from '../../scene/constants.js';
import { calculateNormals } from '../../scene/procedural.js';
import { GraphNode } from '../../scene/graph-node.js';
import { Entity } from '../../framework/entity.js';
import { Mesh } from '../../scene/mesh.js';
import { MeshInstance } from '../../scene/mesh-instance.js';
import { Model } from '../../scene/model.js';
import { Morph } from '../../scene/morph.js';
import { MorphInstance } from '../../scene/morph-instance.js';
import { MorphTarget } from '../../scene/morph-target.js';
import { Skin } from '../../scene/skin.js';
import { SkinInstance } from '../../scene/skin-instance.js';
import { StandardMaterial } from '../../scene/materials/standard-material.js';

import { AnimCurve, AnimData, AnimTrack } from '../../anim/anim.js';
import { INTERPOLATION_CUBIC, INTERPOLATION_LINEAR, INTERPOLATION_STEP } from '../../anim/constants.js';

import { Asset } from '../../asset/asset.js';

// TODO: this is a nasty dependency. property-locator should be moved to src/anim.
import { AnimPropertyLocator } from '../../framework/components/anim/property-locator.js';

var isDataURI = function (uri) {
    return /^data:.*,.*$/i.test(uri);
};

var getDataURIMimeType = function (uri) {
    return uri.substring(uri.indexOf(":") + 1, uri.indexOf(";"));
};

var getNumComponents = function (accessorType) {
    switch (accessorType) {
        case 'SCALAR': return 1;
        case 'VEC2': return 2;
        case 'VEC3': return 3;
        case 'VEC4': return 4;
        case 'MAT2': return 4;
        case 'MAT3': return 9;
        case 'MAT4': return 16;
        default: return 3;
    }
};

var getComponentType = function (componentType) {
    switch (componentType) {
        case 5120: return TYPE_INT8;
        case 5121: return TYPE_UINT8;
        case 5122: return TYPE_INT16;
        case 5123: return TYPE_UINT16;
        case 5124: return TYPE_INT32;
        case 5125: return TYPE_UINT32;
        case 5126: return TYPE_FLOAT32;
        default: return 0;
    }
};

var getComponentSizeInBytes = function (componentType) {
    switch (componentType) {
        case 5120: return 1;    // int8
        case 5121: return 1;    // uint8
        case 5122: return 2;    // int16
        case 5123: return 2;    // uint16
        case 5124: return 4;    // int32
        case 5125: return 4;    // uint32
        case 5126: return 4;    // float32
        default: return 0;
    }
};

var getComponentDataType = function (componentType) {
    switch (componentType) {
        case 5120: return Int8Array;
        case 5121: return Uint8Array;
        case 5122: return Int16Array;
        case 5123: return Uint16Array;
        case 5124: return Int32Array;
        case 5125: return Uint32Array;
        case 5126: return Float32Array;
        default: return null;
    }
};

var gltfToEngineSemanticMap = {
    'POSITION': SEMANTIC_POSITION,
    'NORMAL': SEMANTIC_NORMAL,
    'TANGENT': SEMANTIC_TANGENT,
    'COLOR_0': SEMANTIC_COLOR,
    'JOINTS_0': SEMANTIC_BLENDINDICES,
    'WEIGHTS_0': SEMANTIC_BLENDWEIGHT,
    'TEXCOORD_0': SEMANTIC_TEXCOORD0,
    'TEXCOORD_1': SEMANTIC_TEXCOORD1
};

// get accessor data, making a copy and patching in the case of a sparse accessor
var getAccessorData = function (gltfAccessor, bufferViews) {
    var numComponents = getNumComponents(gltfAccessor.type);
    var dataType = getComponentDataType(gltfAccessor.componentType);
    if (!dataType) {
        return null;
    }
    var result;

    if (gltfAccessor.sparse) {
        // handle sparse data
        var sparse = gltfAccessor.sparse;

        // get indices data
        var indicesAccessor = {
            count: sparse.count,
            type: "SCALAR"
        };
        var indices = getAccessorData(Object.assign(indicesAccessor, sparse.indices), bufferViews);

        // data values data
        var valuesAccessor = {
            count: sparse.count,
            type: gltfAccessor.scalar,
            componentType: gltfAccessor.componentType
        };
        var values = getAccessorData(Object.assign(valuesAccessor, sparse.values), bufferViews);

        // get base data
        if (gltfAccessor.hasOwnProperty('bufferView')) {
            var baseAccessor = {
                bufferView: gltfAccessor.bufferView,
                byteOffset: gltfAccessor.byteOffset,
                componentType: gltfAccessor.componentType,
                count: gltfAccessor.count,
                type: gltfAccessor.type
            };
            // make a copy of the base data since we'll patch the values
            result = getAccessorData(baseAccessor, bufferViews).slice();
        } else {
            // there is no base data, create empty 0'd out data
            result = new dataType(gltfAccessor.count * numComponents);
        }

        for (var i = 0; i < sparse.count; ++i) {
            var targetIndex = indices[i];
            for (var j = 0; j < numComponents; ++j) {
                result[targetIndex * numComponents + j] = values[i * numComponents + j];
            }
        }
    } else {
        var bufferView = bufferViews[gltfAccessor.bufferView];
        result = new dataType(bufferView.buffer,
                              bufferView.byteOffset + (gltfAccessor.hasOwnProperty('byteOffset') ? gltfAccessor.byteOffset : 0),
                              gltfAccessor.count * numComponents);
    }

    return result;
};

var getPrimitiveType = function (primitive) {
    if (!primitive.hasOwnProperty('mode')) {
        return PRIMITIVE_TRIANGLES;
    }

    switch (primitive.mode) {
        case 0: return PRIMITIVE_POINTS;
        case 1: return PRIMITIVE_LINES;
        case 2: return PRIMITIVE_LINELOOP;
        case 3: return PRIMITIVE_LINESTRIP;
        case 4: return PRIMITIVE_TRIANGLES;
        case 5: return PRIMITIVE_TRISTRIP;
        case 6: return PRIMITIVE_TRIFAN;
        default: return PRIMITIVE_TRIANGLES;
    }
};

function getNodePath(targetNode, nodes) {
    var parent = nodes.findIndex(function (node) {
        return node.hasOwnProperty('children') ? node.children.includes(targetNode) : false;
    });
    if (parent !== -1) {
        return getNodePath(parent, nodes).concat([targetNode]);
    }
    return [targetNode];
}

var generateIndices = function (numVertices) {
    var dummyIndices = new Uint16Array(numVertices);
    for (var i = 0; i < numVertices; i++) {
        dummyIndices[i] = i;
    }
    return dummyIndices;
};

var generateNormals = function (sourceDesc, indices) {
    // get positions
    var p = sourceDesc[SEMANTIC_POSITION];
    if (!p || p.components !== 3) {
        return;
    }

    var positions;
    if (p.size !== p.stride) {
        // extract positions which aren't tightly packed
        var srcStride = p.stride / typedArrayTypesByteSize[p.type];
        var src = new typedArrayTypes[p.type](p.buffer, p.offset, p.count * srcStride);
        positions = new typedArrayTypes[p.type](p.count * 3);
        for (var i = 0; i < p.count; ++i) {
            positions[i * 3 + 0] = src[i * srcStride + 0];
            positions[i * 3 + 1] = src[i * srcStride + 1];
            positions[i * 3 + 2] = src[i * srcStride + 2];
        }
    } else {
        // position data is tightly packed so we can use it directly
        positions = new typedArrayTypes[p.type](p.buffer, p.offset, p.count * 3);
    }

    var numVertices = p.count;

    // generate indices if necessary
    if (!indices) {
        indices = generateIndices(numVertices);
    }

    // generate normals
    var normalsTemp = calculateNormals(positions, indices);
    var normals = new Float32Array(normalsTemp.length);
    normals.set(normalsTemp);

    sourceDesc[SEMANTIC_NORMAL] = {
        buffer: normals.buffer,
        size: 12,
        offset: 0,
        stride: 12,
        count: numVertices,
        components: 3,
        type: TYPE_FLOAT32
    };
};

var flipTexCoordVs = function (vertexBuffer) {
    var i, j;

    var floatOffsets = [];
    var shortOffsets = [];
    var byteOffsets = [];
    for (i = 0; i < vertexBuffer.format.elements.length; ++i) {
        var element = vertexBuffer.format.elements[i];
        if (element.name === SEMANTIC_TEXCOORD0 ||
            element.name === SEMANTIC_TEXCOORD1) {
            switch (element.dataType) {
                case TYPE_FLOAT32:
                    floatOffsets.push({ offset: element.offset / 4 + 1, stride: element.stride / 4 });
                    break;
                case TYPE_UINT16:
                    shortOffsets.push({ offset: element.offset / 2 + 1, stride: element.stride / 2 });
                    break;
                case TYPE_UINT8:
                    byteOffsets.push({ offset: element.offset + 1, stride: element.stride });
                    break;
            }
        }
    }

    var flip = function (offsets, type, one) {
        var typedArray = new type(vertexBuffer.storage);
        for (i = 0; i < offsets.length; ++i) {
            var index = offsets[i].offset;
            var stride = offsets[i].stride;
            for (j = 0; j < vertexBuffer.numVertices; ++j) {
                typedArray[index] = one - typedArray[index];
                index += stride;
            }
        }
    };

    if (floatOffsets.length > 0) {
        flip(floatOffsets, Float32Array, 1.0);
    }
    if (shortOffsets.length > 0) {
        flip(shortOffsets, Uint16Array, 65535);
    }
    if (byteOffsets.length > 0) {
        flip(byteOffsets, Uint8Array, 255);
    }
};

// given a texture, clone it
// NOTE: CPU-side texture data will be shared but GPU memory will be duplicated
var cloneTexture = function (texture) {
    var shallowCopyLevels = function (texture) {
        var result = [];
        for (var mip = 0; mip < texture._levels.length; ++mip) {
            var level = [];
            if (texture.cubemap) {
                for (var face = 0; face < 6; ++face) {
                    level.push(texture._levels[mip][face]);
                }
            } else {
                level = texture._levels[mip];
            }
            result.push(level);
        }
        return result;
    };

    var result = new Texture(texture.device, texture);   // duplicate texture
    result._levels = shallowCopyLevels(texture);         // shallow copy the levels structure
    return result;
};

// given a texture asset, clone it
var cloneTextureAsset = function (src) {
    var result = new Asset(src.name + '_clone',
                           src.type,
                           src.file,
                           src.data,
                           src.options);
    result.loaded = true;
    result.resource = cloneTexture(src.resource);
    src.registry.add(result);
    return result;
};

var createVertexBufferInternal = function (device, sourceDesc, disableFlipV) {
    var positionDesc = sourceDesc[SEMANTIC_POSITION];
    var numVertices = positionDesc.count;

    // generate vertexDesc elements
    var vertexDesc = [];
    for (var semantic in sourceDesc) {
        if (sourceDesc.hasOwnProperty(semantic)) {
            vertexDesc.push({
                semantic: semantic,
                components: sourceDesc[semantic].components,
                type: sourceDesc[semantic].type,
                normalize: !!sourceDesc[semantic].normalize
            });
        }
    }

    // order vertexDesc to match the rest of the engine
    var elementOrder = [
        SEMANTIC_POSITION,
        SEMANTIC_NORMAL,
        SEMANTIC_TANGENT,
        SEMANTIC_COLOR,
        SEMANTIC_BLENDINDICES,
        SEMANTIC_BLENDWEIGHT,
        SEMANTIC_TEXCOORD0,
        SEMANTIC_TEXCOORD1
    ];

    // sort vertex elements by engine-ideal order
    vertexDesc.sort(function (lhs, rhs) {
        var lhsOrder = elementOrder.indexOf(lhs.semantic);
        var rhsOrder = elementOrder.indexOf(rhs.semantic);
        return (lhsOrder < rhsOrder) ? -1 : (rhsOrder < lhsOrder ? 1 : 0);
    });

    var i, j, k;
    var source, target, sourceOffset;

    var vertexFormat = new VertexFormat(device, vertexDesc);

    // check whether source data is correctly interleaved
    var isCorrectlyInterleaved = true;
    for (i = 0; i < vertexFormat.elements.length; ++i) {
        target = vertexFormat.elements[i];
        source = sourceDesc[target.name];
        sourceOffset = source.offset - positionDesc.offset;
        if ((source.buffer !== positionDesc.buffer) ||
            (source.stride !== target.stride) ||
            (source.size !== target.size) ||
            (sourceOffset !== target.offset)) {
            isCorrectlyInterleaved = false;
            break;
        }
    }

    // create vertex buffer
    var vertexBuffer = new VertexBuffer(device,
                                        vertexFormat,
                                        numVertices,
                                        BUFFER_STATIC);

    var vertexData = vertexBuffer.lock();
    var targetArray = new Uint32Array(vertexData);
    var sourceArray;

    if (isCorrectlyInterleaved) {
        // copy data
        sourceArray = new Uint32Array(positionDesc.buffer,
                                      positionDesc.offset,
                                      numVertices * vertexBuffer.format.size / 4);
        targetArray.set(sourceArray);
    } else {
        var targetStride, sourceStride;
        // copy data and interleave
        for (i = 0; i < vertexBuffer.format.elements.length; ++i) {
            target = vertexBuffer.format.elements[i];
            targetStride = target.stride / 4;

            source = sourceDesc[target.name];
            sourceArray = new Uint32Array(source.buffer, source.offset, source.count * source.stride / 4);
            sourceStride = source.stride / 4;

            var src = 0;
            var dst = target.offset / 4;
            var kend = Math.floor((source.size + 3) / 4);
            for (j = 0; j < numVertices; ++j) {
                for (k = 0; k < kend; ++k) {
                    targetArray[dst + k] = sourceArray[src + k];
                }
                src += sourceStride;
                dst += targetStride;
            }
        }
    }

    if (!disableFlipV) {
        flipTexCoordVs(vertexBuffer);
    }

    vertexBuffer.unlock();

    return vertexBuffer;
};

var createVertexBuffer = function (device, attributes, indices, accessors, bufferViews, disableFlipV) {
    // build vertex buffer format desc and source
    var sourceDesc = {};
    for (var attrib in attributes) {
        if (attributes.hasOwnProperty(attrib) && gltfToEngineSemanticMap.hasOwnProperty(attrib)) {
            var accessor = accessors[attributes[attrib]];
            var accessorData = getAccessorData(accessor, bufferViews);
            var bufferView = bufferViews[accessor.bufferView];
            var semantic = gltfToEngineSemanticMap[attrib];
            var size = getNumComponents(accessor.type) * getComponentSizeInBytes(accessor.componentType);
            var stride = bufferView.hasOwnProperty('byteStride') ? bufferView.byteStride : size;
            sourceDesc[semantic] = {
                buffer: accessorData.buffer,
                size: size,
                offset: accessorData.byteOffset,
                stride: stride,
                count: accessor.count,
                components: getNumComponents(accessor.type),
                type: getComponentType(accessor.componentType),
                normalize: accessor.normalized
            };
        }
    }

    // generate normals if they're missing (this should probably be a user option)
    if (!sourceDesc.hasOwnProperty(SEMANTIC_NORMAL)) {
        generateNormals(sourceDesc, indices);
    }

    return createVertexBufferInternal(device, sourceDesc, disableFlipV);
};

var createVertexBufferDraco = function (device, outputGeometry, extDraco, decoder, decoderModule, indices, disableFlipV) {

    var numPoints = outputGeometry.num_points();

    // helper function to decode data stream with id to TypedArray of appropriate type
    var extractDracoAttributeInfo = function (uniqueId) {
        var attribute = decoder.GetAttributeByUniqueId(outputGeometry, uniqueId);
        var numValues = numPoints * attribute.num_components();
        var dracoFormat = attribute.data_type();
        var ptr, values, componentSizeInBytes, storageType;

        // storage format is based on draco attribute data type
        switch (dracoFormat) {

            case decoderModule.DT_UINT8:
                storageType = TYPE_UINT8;
                componentSizeInBytes = 1;
                ptr = decoderModule._malloc(numValues * componentSizeInBytes);
                decoder.GetAttributeDataArrayForAllPoints(outputGeometry, attribute, decoderModule.DT_UINT8, numValues * componentSizeInBytes, ptr);
                values = new Uint8Array(decoderModule.HEAPU8.buffer, ptr, numValues).slice();
                break;

            case decoderModule.DT_UINT16:
                storageType = TYPE_UINT16;
                componentSizeInBytes = 2;
                ptr = decoderModule._malloc(numValues * componentSizeInBytes);
                decoder.GetAttributeDataArrayForAllPoints(outputGeometry, attribute, decoderModule.DT_UINT16, numValues * componentSizeInBytes, ptr);
                values = new Uint16Array(decoderModule.HEAPU16.buffer, ptr, numValues).slice();
                break;

            case decoderModule.DT_FLOAT32:
            default:
                storageType = TYPE_FLOAT32;
                componentSizeInBytes = 4;
                ptr = decoderModule._malloc(numValues * componentSizeInBytes);
                decoder.GetAttributeDataArrayForAllPoints(outputGeometry, attribute, decoderModule.DT_FLOAT32, numValues * componentSizeInBytes, ptr);
                values = new Float32Array(decoderModule.HEAPF32.buffer, ptr, numValues).slice();
                break;
        }

        decoderModule._free(ptr);

        return {
            values: values,
            numComponents: attribute.num_components(),
            componentSizeInBytes: componentSizeInBytes,
            storageType: storageType,
            normalized: attribute.normalized()
        };
    };

    // build vertex buffer format desc and source
    var sourceDesc = {};
    var attributes = extDraco.attributes;
    for (var attrib in attributes) {
        if (attributes.hasOwnProperty(attrib) && gltfToEngineSemanticMap.hasOwnProperty(attrib)) {
            var semantic = gltfToEngineSemanticMap[attrib];
            var attributeInfo = extractDracoAttributeInfo(attributes[attrib]);

            // store the info we'll need to copy this data into the vertex buffer
            var size = attributeInfo.numComponents * attributeInfo.componentSizeInBytes;
            sourceDesc[semantic] = {
                values: attributeInfo.values,
                buffer: attributeInfo.values.buffer,
                size: size,
                offset: 0,
                stride: size,
                count: numPoints,
                components: attributeInfo.numComponents,
                type: attributeInfo.storageType,
                normalize: attributeInfo.normalized
            };
        }
    }

    // generate normals if they're missing (this should probably be a user option)
    if (!sourceDesc.hasOwnProperty(SEMANTIC_NORMAL)) {
        generateNormals(sourceDesc, indices);
    }

    return createVertexBufferInternal(device, sourceDesc, disableFlipV);
};

var createSkin = function (device, gltfSkin, accessors, bufferViews, nodes) {
    var i, j, bindMatrix;
    var joints = gltfSkin.joints;
    var numJoints = joints.length;
    var ibp = [];
    if (gltfSkin.hasOwnProperty('inverseBindMatrices')) {
        var inverseBindMatrices = gltfSkin.inverseBindMatrices;
        var ibmData = getAccessorData(accessors[inverseBindMatrices], bufferViews);
        var ibmValues = [];

        for (i = 0; i < numJoints; i++) {
            for (j = 0; j < 16; j++) {
                ibmValues[j] = ibmData[i * 16 + j];
            }
            bindMatrix = new Mat4();
            bindMatrix.set(ibmValues);
            ibp.push(bindMatrix);
        }
    } else {
        for (i = 0; i < numJoints; i++) {
            bindMatrix = new Mat4();
            ibp.push(bindMatrix);
        }
    }

    var boneNames = [];
    for (i = 0; i < numJoints; i++) {
        boneNames[i] = nodes[joints[i]].name;
    }

    var skeleton = gltfSkin.skeleton;

    var skin = new Skin(device, ibp, boneNames);
    skin.skeleton = nodes[skeleton];

    skin.bones = [];
    for (i = 0; i < joints.length; i++) {
        skin.bones[i] = nodes[joints[i]];
    }

    return skin;
};

var tempMat = new Mat4();
var tempVec = new Vec3();

var createMeshGroup = function (device, gltfMesh, accessors, bufferViews, callback, disableFlipV, meshByPrimitiveHash) {
    var meshGroup = [];

    gltfMesh.primitives.forEach(function (primitive) {

        // Generate unique hash for primitive without material
        var primitiveHash = objectHashCode(primitive, ["material"]);

        // Use mesh matching the primitive hash if it exists
        if (meshByPrimitiveHash.hasOwnProperty(primitiveHash)) {
            meshGroup.push({
                mesh: meshByPrimitiveHash[primitiveHash],
                materialIndex: primitive.material
            });
            return;
        }

        var primitiveType, vertexBuffer, numIndices;
        var indices = null;
        var mesh = new Mesh(device);
        var canUseMorph = true;

        // try and get draco compressed data first
        if (primitive.hasOwnProperty('extensions')) {
            var extensions = primitive.extensions;
            if (extensions.hasOwnProperty('KHR_draco_mesh_compression')) {

                // access DracoDecoderModule
                var decoderModule = window.DracoDecoderModule;
                if (decoderModule) {
                    var extDraco = extensions.KHR_draco_mesh_compression;
                    if (extDraco.hasOwnProperty('attributes')) {
                        var uint8Buffer = bufferViews[extDraco.bufferView];
                        var buffer = new decoderModule.DecoderBuffer();
                        buffer.Init(uint8Buffer, uint8Buffer.length);

                        var decoder = new decoderModule.Decoder();
                        var geometryType = decoder.GetEncodedGeometryType(buffer);

                        var outputGeometry, status;
                        switch (geometryType) {
                            case decoderModule.POINT_CLOUD:
                                primitiveType = PRIMITIVE_POINTS;
                                outputGeometry = new decoderModule.PointCloud();
                                status = decoder.DecodeBufferToPointCloud(buffer, outputGeometry);
                                break;
                            case decoderModule.TRIANGULAR_MESH:
                                primitiveType = PRIMITIVE_TRIANGLES;
                                outputGeometry = new decoderModule.Mesh();
                                status = decoder.DecodeBufferToMesh(buffer, outputGeometry);
                                break;
                            case decoderModule.INVALID_GEOMETRY_TYPE:
                            default:
                                break;
                        }

                        if (!status || !status.ok() || outputGeometry.ptr == 0) {
                            callback("Failed to decode draco compressed asset: " +
                            (status ? status.error_msg() : ('Mesh asset - invalid draco compressed geometry type: ' + geometryType) ));
                            return;
                        }

                        // indices
                        var numFaces = outputGeometry.num_faces();
                        if (geometryType == decoderModule.TRIANGULAR_MESH) {
                            var bit32 = outputGeometry.num_points() > 65535;
                            numIndices = numFaces * 3;
                            var dataSize = numIndices * (bit32 ? 4 : 2);
                            var ptr = decoderModule._malloc(dataSize);

                            if (bit32) {
                                decoder.GetTrianglesUInt32Array(outputGeometry, dataSize, ptr);
                                indices = new Uint32Array(decoderModule.HEAPU32.buffer, ptr, numIndices).slice();
                            } else {
                                decoder.GetTrianglesUInt16Array(outputGeometry, dataSize, ptr);
                                indices = new Uint16Array(decoderModule.HEAPU16.buffer, ptr, numIndices).slice();
                            }

                            decoderModule._free( ptr );
                        }

                        // vertices
                        vertexBuffer = createVertexBufferDraco(device, outputGeometry, extDraco, decoder, decoderModule, indices, disableFlipV);

                        // clean up
                        decoderModule.destroy(outputGeometry);
                        decoderModule.destroy(decoder);
                        decoderModule.destroy(buffer);

                        // morph streams are not compatible with draco compression, disable morphing
                        canUseMorph = false;
                    }
                } else {
                    // #ifdef DEBUG
                    console.warn("File contains draco compressed data, but DracoDecoderModule is not configured.");
                    // #endif
                }
            }
        }

        // if mesh was not constructed from draco data, use uncompressed
        if (!vertexBuffer) {
            indices = primitive.hasOwnProperty('indices') ? getAccessorData(accessors[primitive.indices], bufferViews) : null;
            vertexBuffer = createVertexBuffer(device, primitive.attributes, indices, accessors, bufferViews, disableFlipV);
            primitiveType = getPrimitiveType(primitive);
        }

        // build the mesh
        mesh.vertexBuffer = vertexBuffer;
        mesh.primitive[0].type = primitiveType;
        mesh.primitive[0].base = 0;
        mesh.primitive[0].indexed = (indices !== null);

        // index buffer
        if (indices !== null) {
            var indexFormat;
            if (indices instanceof Uint8Array) {
                indexFormat = INDEXFORMAT_UINT8;
            } else if (indices instanceof Uint16Array) {
                indexFormat = INDEXFORMAT_UINT16;
            } else {
                indexFormat = INDEXFORMAT_UINT32;
            }

            // 32bit index buffer is used but not supported
            if (indexFormat === INDEXFORMAT_UINT32 && !device.extUintElement) {

                // #ifdef DEBUG
                if (vertexBuffer.numVertices > 0xFFFF) {
                    console.warn("Glb file contains 32bit index buffer but these are not supported by this device - it may be rendered incorrectly.");
                }
                // #endif

                // convert to 16bit
                indexFormat = INDEXFORMAT_UINT16;
                indices = new Uint16Array(indices);
            }

            var indexBuffer = new IndexBuffer(device, indexFormat, indices.length, BUFFER_STATIC, indices);
            mesh.indexBuffer[0] = indexBuffer;
            mesh.primitive[0].count = indices.length;
        } else {
            mesh.primitive[0].count = vertexBuffer.numVertices;
        }

        var accessor = accessors[primitive.attributes.POSITION];
        var min = accessor.min;
        var max = accessor.max;
        var aabb = new BoundingBox(
            new Vec3((max[0] + min[0]) / 2, (max[1] + min[1]) / 2, (max[2] + min[2]) / 2),
            new Vec3((max[0] - min[0]) / 2, (max[1] - min[1]) / 2, (max[2] - min[2]) / 2)
        );
        mesh.aabb = aabb;

        // morph targets
        if (canUseMorph && primitive.hasOwnProperty('targets')) {
            var targets = [];

            primitive.targets.forEach(function (target, index) {
                var options = {};

                if (target.hasOwnProperty('POSITION')) {
                    accessor = accessors[target.POSITION];
                    options.deltaPositions = getAccessorData(accessor, bufferViews);
                    options.deltaPositionsType = getComponentType(accessor.componentType);
                    if (accessor.hasOwnProperty('min') && accessor.hasOwnProperty('max')) {
                        options.aabb = new BoundingBox();
                        options.aabb.setMinMax(new Vec3(accessor.min), new Vec3(accessor.max));
                    }
                }

                if (target.hasOwnProperty('NORMAL')) {
                    accessor = accessors[target.NORMAL];
                    options.deltaNormals = getAccessorData(accessor, bufferViews);
                    options.deltaNormalsType = getComponentType(accessor.componentType);
                }

                if (gltfMesh.hasOwnProperty('extras') &&
                    gltfMesh.extras.hasOwnProperty('targetNames')) {
                    options.name = gltfMesh.extras.targetNames[index];
                } else {
                    options.name = targets.length.toString(10);
                }

                targets.push(new MorphTarget(device, options));
            });

            mesh.morph = new Morph(targets);

            // set default morph target weights if they're specified
            if (gltfMesh.hasOwnProperty('weights')) {
                for (var i = 0; i < gltfMesh.weights.length; ++i) {
                    targets[i].defaultWeight = gltfMesh.weights[i];
                }
            }
        }

        // Store mesh by primitive hash so it can be reused for equivalent primitives
        meshByPrimitiveHash[primitiveHash] = mesh;

        meshGroup.push({
            mesh: mesh,
            materialIndex: primitive.material
        });
    });

    return meshGroup;
};

var createMaterial = function (gltfMaterial, textures, disableFlipV) {
    // TODO: integrate these shader chunks into the native engine
    var glossChunk = [
        "#ifdef MAPFLOAT",
        "uniform float material_shininess;",
        "#endif",
        "",
        "#ifdef MAPTEXTURE",
        "uniform sampler2D texture_glossMap;",
        "#endif",
        "",
        "void getGlossiness() {",
        "    dGlossiness = 1.0;",
        "",
        "#ifdef MAPFLOAT",
        "    dGlossiness *= material_shininess;",
        "#endif",
        "",
        "#ifdef MAPTEXTURE",
        "    dGlossiness *= texture2D(texture_glossMap, $UV).$CH;",
        "#endif",
        "",
        "#ifdef MAPVERTEX",
        "    dGlossiness *= saturate(vVertexColor.$VC);",
        "#endif",
        "",
        "    dGlossiness = 1.0 - dGlossiness;",
        "",
        "    dGlossiness += 0.0000001;",
        "}"
    ].join('\n');

    var specularChunk = [
        "#ifdef MAPCOLOR",
        "uniform vec3 material_specular;",
        "#endif",
        "",
        "#ifdef MAPTEXTURE",
        "uniform sampler2D texture_specularMap;",
        "#endif",
        "",
        "void getSpecularity() {",
        "    dSpecularity = vec3(1.0);",
        "",
        "    #ifdef MAPCOLOR",
        "        dSpecularity *= material_specular;",
        "    #endif",
        "",
        "    #ifdef MAPTEXTURE",
        "        vec3 srgb = texture2D(texture_specularMap, $UV).$CH;",
        "        dSpecularity *= vec3(pow(srgb.r, 2.2), pow(srgb.g, 2.2), pow(srgb.b, 2.2));",
        "    #endif",
        "",
        "    #ifdef MAPVERTEX",
        "        dSpecularity *= saturate(vVertexColor.$VC);",
        "    #endif",
        "}"
    ].join('\n');

    var clearCoatGlossChunk = [
        "#ifdef MAPFLOAT",
        "uniform float material_clearCoatGlossiness;",
        "#endif",
        "",
        "#ifdef MAPTEXTURE",
        "uniform sampler2D texture_clearCoatGlossMap;",
        "#endif",
        "",
        "void getClearCoatGlossiness() {",
        "    ccGlossiness = 1.0;",
        "",
        "#ifdef MAPFLOAT",
        "    ccGlossiness *= material_clearCoatGlossiness;",
        "#endif",
        "",
        "#ifdef MAPTEXTURE",
        "    ccGlossiness *= texture2D(texture_clearCoatGlossMap, $UV).$CH;",
        "#endif",
        "",
        "#ifdef MAPVERTEX",
        "    ccGlossiness *= saturate(vVertexColor.$VC);",
        "#endif",
        "",
        "    ccGlossiness = 1.0 - ccGlossiness;",
        "",
        "    ccGlossiness += 0.0000001;",
        "}"
    ].join('\n');

    var uvONE = [1, 1];
    var uvZERO = [0, 0];

    var extractTextureTransform = function (source, material, maps) {
        var map;

        var texCoord = source.texCoord;
        if (texCoord) {
            for (map = 0; map < maps.length; ++map) {
                material[maps[map] + 'MapUv'] = texCoord;
            }
        }

        var scale = uvONE;
        var offset = uvZERO;

        var extensions = source.extensions;
        if (extensions) {
            var textureTransformData = extensions.KHR_texture_transform;
            if (textureTransformData) {
                if (textureTransformData.scale) {
                    scale = textureTransformData.scale;
                }
                if (textureTransformData.offset) {
                    offset = textureTransformData.offset;
                }
            }
        }

        // NOTE: we construct the texture transform specially to compensate for the fact we flip
        // texture coordinate V at load time.
        for (map = 0; map < maps.length; ++map) {
            material[maps[map] + 'MapTiling'] = new Vec2(scale[0], scale[1]);
            material[maps[map] + 'MapOffset'] = new Vec2(offset[0], disableFlipV ? offset[1] : 1.0 - scale[1] - offset[1]);
        }
    };

    var material = new StandardMaterial();

    // glTF dooesn't define how to occlude specular
    material.occludeSpecular = true;

    material.diffuseTint = true;
    material.diffuseVertexColor = true;

    material.specularTint = true;
    material.specularVertexColor = true;

    if (gltfMaterial.hasOwnProperty('name')) {
        material.name = gltfMaterial.name;
    }

    var color, texture;
    if (gltfMaterial.hasOwnProperty('extensions') &&
        gltfMaterial.extensions.hasOwnProperty('KHR_materials_pbrSpecularGlossiness')) {
        var specData = gltfMaterial.extensions.KHR_materials_pbrSpecularGlossiness;

        if (specData.hasOwnProperty('diffuseFactor')) {
            color = specData.diffuseFactor;
            // Convert from linear space to sRGB space
            material.diffuse.set(Math.pow(color[0], 1 / 2.2), Math.pow(color[1], 1 / 2.2), Math.pow(color[2], 1 / 2.2));
            material.opacity = (color[3] != null) ? color[3] : 1;
        } else {
            material.diffuse.set(1, 1, 1);
            material.opacity = 1;
        }
        if (specData.hasOwnProperty('diffuseTexture')) {
            var diffuseTexture = specData.diffuseTexture;
            texture = textures[diffuseTexture.index];

            material.diffuseMap = texture;
            material.diffuseMapChannel = 'rgb';
            material.opacityMap = texture;
            material.opacityMapChannel = 'a';

            extractTextureTransform(diffuseTexture, material, ['diffuse', 'opacity']);
        }
        material.useMetalness = false;
        if (specData.hasOwnProperty('specularFactor')) {
            color = specData.specularFactor;
            // Convert from linear space to sRGB space
            material.specular.set(Math.pow(color[0], 1 / 2.2), Math.pow(color[1], 1 / 2.2), Math.pow(color[2], 1 / 2.2));
        } else {
            material.specular.set(1, 1, 1);
        }
        if (specData.hasOwnProperty('glossinessFactor')) {
            material.shininess = 100 * specData.glossinessFactor;
        } else {
            material.shininess = 100;
        }
        if (specData.hasOwnProperty('specularGlossinessTexture')) {
            var specularGlossinessTexture = specData.specularGlossinessTexture;
            material.specularMap = material.glossMap = textures[specularGlossinessTexture.index];
            material.specularMapChannel = 'rgb';
            material.glossMapChannel = 'a';

            extractTextureTransform(specularGlossinessTexture, material, ['gloss', 'metalness']);
        }

        material.chunks.specularPS = specularChunk;

    } else if (gltfMaterial.hasOwnProperty('pbrMetallicRoughness')) {
        var pbrData = gltfMaterial.pbrMetallicRoughness;

        if (pbrData.hasOwnProperty('baseColorFactor')) {
            color = pbrData.baseColorFactor;
            // Convert from linear space to sRGB space
            material.diffuse.set(Math.pow(color[0], 1 / 2.2), Math.pow(color[1], 1 / 2.2), Math.pow(color[2], 1 / 2.2));
            material.opacity = color[3];
        } else {
            material.diffuse.set(1, 1, 1);
            material.opacity = 1;
        }
        if (pbrData.hasOwnProperty('baseColorTexture')) {
            var baseColorTexture = pbrData.baseColorTexture;
            texture = textures[baseColorTexture.index];

            material.diffuseMap = texture;
            material.diffuseMapChannel = 'rgb';
            material.opacityMap = texture;
            material.opacityMapChannel = 'a';

            extractTextureTransform(baseColorTexture, material, ['diffuse', 'opacity']);
        }
        material.useMetalness = true;
        if (pbrData.hasOwnProperty('metallicFactor')) {
            material.metalness = pbrData.metallicFactor;
        } else {
            material.metalness = 1;
        }
        if (pbrData.hasOwnProperty('roughnessFactor')) {
            material.shininess = 100 * pbrData.roughnessFactor;
        } else {
            material.shininess = 100;
        }
        if (pbrData.hasOwnProperty('metallicRoughnessTexture')) {
            var metallicRoughnessTexture = pbrData.metallicRoughnessTexture;
            material.metalnessMap = material.glossMap = textures[metallicRoughnessTexture.index];
            material.metalnessMapChannel = 'b';
            material.glossMapChannel = 'g';

            extractTextureTransform(metallicRoughnessTexture, material, ['gloss', 'metalness']);
        }

        material.chunks.glossPS = glossChunk;
    }

    if (gltfMaterial.hasOwnProperty('normalTexture')) {
        var normalTexture = gltfMaterial.normalTexture;
        material.normalMap = textures[normalTexture.index];

        extractTextureTransform(normalTexture, material, ['normal']);

        if (normalTexture.hasOwnProperty('scale')) {
            material.bumpiness = normalTexture.scale;
        }
    }
    if (gltfMaterial.hasOwnProperty('occlusionTexture')) {
        var occlusionTexture = gltfMaterial.occlusionTexture;
        material.aoMap = textures[occlusionTexture.index];
        material.aoMapChannel = 'r';

        extractTextureTransform(occlusionTexture, material, ['ao']);
        // TODO: support 'strength'
    }
    if (gltfMaterial.hasOwnProperty('emissiveFactor')) {
        color = gltfMaterial.emissiveFactor;
        // Convert from linear space to sRGB space
        material.emissive.set(Math.pow(color[0], 1 / 2.2), Math.pow(color[1], 1 / 2.2), Math.pow(color[2], 1 / 2.2));
        material.emissiveTint = true;
    } else {
        material.emissive.set(0, 0, 0);
        material.emissiveTint = false;
    }
    if (gltfMaterial.hasOwnProperty('emissiveTexture')) {
        var emissiveTexture = gltfMaterial.emissiveTexture;
        material.emissiveMap = textures[emissiveTexture.index];

        extractTextureTransform(emissiveTexture, material, ['emissive']);
    }
    if (gltfMaterial.hasOwnProperty('alphaMode')) {
        switch (gltfMaterial.alphaMode) {
            case 'MASK':
                material.blendType = BLEND_NONE;
                if (gltfMaterial.hasOwnProperty('alphaCutoff')) {
                    material.alphaTest = gltfMaterial.alphaCutoff;
                } else {
                    material.alphaTest = 0.5;
                }
                break;
            case 'BLEND':
                material.blendType = BLEND_NORMAL;
                break;
            default:
            case 'OPAQUE':
                material.blendType = BLEND_NONE;
                break;
        }
    } else {
        material.blendType = BLEND_NONE;
    }
    if (gltfMaterial.hasOwnProperty('doubleSided')) {
        material.twoSidedLighting = gltfMaterial.doubleSided;
        material.cull = gltfMaterial.doubleSided ? CULLFACE_NONE : CULLFACE_BACK;
    } else {
        material.twoSidedLighting = false;
        material.cull = CULLFACE_BACK;
    }

    if (gltfMaterial.hasOwnProperty('extensions') &&
        gltfMaterial.extensions.hasOwnProperty('KHR_materials_clearcoat')) {
        var ccData = gltfMaterial.extensions.KHR_materials_clearcoat;

        if (ccData.hasOwnProperty('clearcoatFactor')) {
<<<<<<< HEAD
            material.clearCoat = ccData.clearcoatFactor * 0.25; // TODO: remove temp workaround for replicating glTF's visuals
=======
            material.clearCoat = ccData.clearcoatFactor * 0.25; // TODO: remove temporary workaround for replicating glTF clear-coat visuals
>>>>>>> 15a31a43
        } else {
            material.clearCoat = 0;
        }
        if (ccData.hasOwnProperty('clearcoatTexture')) {
            var clearcoatTexture = ccData.clearcoatTexture;
            material.clearCoatMap = textures[clearcoatTexture.index];
            material.clearCoatMapChannel = 'r';

            extractTextureTransform(clearcoatTexture, material, ['clearCoat']);
        }
        if (ccData.hasOwnProperty('clearcoatRoughnessFactor')) {
            material.clearCoatGlossiness = ccData.clearcoatRoughnessFactor;
        } else {
            material.clearCoatGlossiness = 0;
        }
        if (ccData.hasOwnProperty('clearcoatRoughnessTexture')) {
            var clearcoatRoughnessTexture = ccData.clearcoatRoughnessTexture;
            material.clearCoatGlossMap = textures[clearcoatRoughnessTexture.index];
            material.clearCoatGlossMapChannel = 'g';

            extractTextureTransform(clearcoatRoughnessTexture, material, ['clearCoatGloss']);
        }
        if (ccData.hasOwnProperty('clearcoatNormalTexture')) {
            var clearcoatNormalTexture = ccData.clearcoatNormalTexture;
            material.clearCoatNormalMap = textures[clearcoatNormalTexture.index];

            extractTextureTransform(clearcoatNormalTexture, material, ['clearCoatNormal']);

            if (clearcoatNormalTexture.hasOwnProperty('scale')) {
                material.clearCoatBumpiness = clearcoatNormalTexture.scale;
            }
        }

        material.chunks.clearCoatGlossPS = clearCoatGlossChunk;
    }

    // handle unlit material by disabling lighting and copying diffuse colours
    // into emissive.
    if (gltfMaterial.hasOwnProperty('extensions') &&
        gltfMaterial.extensions.hasOwnProperty('KHR_materials_unlit')) {
        material.useLighting = false;

        // copy diffuse into emissive
        material.emissive.copy(material.diffuse);
        material.emissiveTint = material.diffuseTint;
        material.emissiveMap = material.diffuseMap;
        material.emissiveMapUv = material.diffuseMapUv;
        material.emissiveMapTiling.copy(material.diffuseMapTiling);
        material.emissiveMapOffset.copy(material.diffuseMapOffset);
        material.emissiveMapChannel = material.diffuseMapChannel;
        material.emissiveVertexColor = material.diffuseVertexColor;
        material.emissiveVertexColorChannel = material.diffuseVertexColorChannel;

        // blank diffuse
        material.diffuse.set(0, 0, 0);
        material.diffuseTint = false;
        material.diffuseMap = null;
        material.diffuseVertexColor = false;
    }

    material.update();

    return material;
};

// create the anim structure
var createAnimation = function (gltfAnimation, animationIndex, gltfAccessors, bufferViews, nodes, nodeEntities) {
    // create animation data block for the accessor
    var createAnimData = function (gltfAccessor) {
        var data = getAccessorData(gltfAccessor, bufferViews);
        // TODO: this assumes data is tightly packed, handle the case data is interleaved
        return new AnimData(getNumComponents(gltfAccessor.type), new data.constructor(data));
    };

    var interpMap = {
        "STEP": INTERPOLATION_STEP,
        "LINEAR": INTERPOLATION_LINEAR,
        "CUBICSPLINE": INTERPOLATION_CUBIC
    };

    var inputMap = { };
    var inputs = [];

    var outputMap = { };
    var outputs = [];

    var curves = [];
    var targetRootNodes = [];

    var i;

    // convert samplers
    for (i = 0; i < gltfAnimation.samplers.length; ++i) {
        var sampler = gltfAnimation.samplers[i];

        // get input data
        if (!inputMap.hasOwnProperty(sampler.input)) {
            inputMap[sampler.input] = inputs.length;
            inputs.push(createAnimData(gltfAccessors[sampler.input]));
        }

        // get output data
        if (!outputMap.hasOwnProperty(sampler.output)) {
            outputMap[sampler.output] = outputs.length;
            outputs.push(createAnimData(gltfAccessors[sampler.output]));
        }

        var interpolation =
            sampler.hasOwnProperty('interpolation') &&
            interpMap.hasOwnProperty(sampler.interpolation) ?
                interpMap[sampler.interpolation] : INTERPOLATION_LINEAR;

        // create curve
        curves.push(new AnimCurve(
            [],
            inputMap[sampler.input],
            outputMap[sampler.output],
            interpolation));
    }

    var quatArrays = [];

    var propertyLocator = new AnimPropertyLocator();
    var transformSchema = {
        'translation': 'localPosition',
        'rotation': 'localRotation',
        'scale': 'localScale',
        'weights': 'weights'
    };

    // convert anim channels
    for (i = 0; i < gltfAnimation.channels.length; ++i) {
        var channel = gltfAnimation.channels[i];
        var target = channel.target;
        var curve = curves[channel.sampler];

        // get node locator path relative to root node
        var targetNodePath = getNodePath(target.node, nodes);
        var targetNodePathNamed = targetNodePath.map(function (node) {
            return nodeEntities[node].name;
        });

        targetRootNodes.push(targetNodePath[0]);
        curve._paths.push(propertyLocator.encode([targetNodePathNamed, 'entity', [transformSchema[target.path]]]));

        // if this target is a set of quaternion keys, make note of its index so we can perform
        // quaternion-specific processing on it.
        if (target.path.startsWith('rotation') && curve.interpolation !== INTERPOLATION_CUBIC) {
            quatArrays.push(curve.output);
        } else if (target.path.startsWith('weights')) {
            // it's a bit strange, but morph target animations implicitly assume there are n output
            // values when there are n morph targets. here we set the number of components explicitly
            // on the output curve data.
            outputs[curve.output]._components = outputs[curve.output].data.length / inputs[curve.input].data.length;
        }
    }

    // sort the list of array indexes so we can skip dups
    quatArrays.sort();

    // run through the quaternion data arrays flipping quaternion keys
    // that don't fall in the same winding order.
    var prevIndex = null;
    var data;
    for (i = 0; i < quatArrays.length; ++i) {
        var index = quatArrays[i];
        // skip over duplicate array indices
        if (i === 0 || index !== prevIndex) {
            data = outputs[index];
            if (data.components === 4) {
                var d = data.data;
                var len = d.length - 4;
                for (var j = 0; j < len; j += 4) {
                    var dp = d[j + 0] * d[j + 4] +
                             d[j + 1] * d[j + 5] +
                             d[j + 2] * d[j + 6] +
                             d[j + 3] * d[j + 7];

                    if (dp < 0) {
                        d[j + 4] *= -1;
                        d[j + 5] *= -1;
                        d[j + 6] *= -1;
                        d[j + 7] *= -1;
                    }
                }
            }
            prevIndex = index;
        }
    }

    // calculate duration of the animation as maximum time value
    var duration = 0;
    for (i = 0; i < inputs.length; i++) {
        data  = inputs[i]._data;
        duration = Math.max(duration, data.length === 0 ? 0 : data[data.length - 1]);
    }

    return {
        track: new AnimTrack(
            gltfAnimation.hasOwnProperty('name') ? gltfAnimation.name : ('animation_' + animationIndex),
            duration,
            inputs,
            outputs,
            curves
        ),
        // return root nodes without duplicates
        targetRootNodes: targetRootNodes.filter(function (rootNode, index, rootNodes) {
            return rootNodes.indexOf(rootNode) === index;
        })
    };
};

var createNode = function (gltfNode, nodeIndex) {
    var entity = new Entity();

    if (gltfNode.hasOwnProperty('name') && gltfNode.name.length > 0) {
        // Remove slashes since they interfere with animation curve paths
        entity.name = gltfNode.name.replace(/\//g, '_');
    } else {
        entity.name = 'node_' + nodeIndex;
    }

    // Parse transformation properties
    if (gltfNode.hasOwnProperty('matrix')) {
        tempMat.data.set(gltfNode.matrix);
        tempMat.getTranslation(tempVec);
        entity.setLocalPosition(tempVec);
        tempMat.getEulerAngles(tempVec);
        entity.setLocalEulerAngles(tempVec);
        tempMat.getScale(tempVec);
        entity.setLocalScale(tempVec);
    }

    if (gltfNode.hasOwnProperty('rotation')) {
        var r = gltfNode.rotation;
        entity.setLocalRotation(r[0], r[1], r[2], r[3]);
    }

    if (gltfNode.hasOwnProperty('translation')) {
        var t = gltfNode.translation;
        entity.setLocalPosition(t[0], t[1], t[2]);
    }

    if (gltfNode.hasOwnProperty('scale')) {
        var s = gltfNode.scale;
        entity.setLocalScale(s[0], s[1], s[2]);
    }

    return entity;
};

var createScene = function (sceneData, sceneIndex, nodes) {
    var sceneRoot = new Entity();

    if (sceneData.hasOwnProperty('name')) {
        sceneRoot.name = sceneData.name;
    } else {
        sceneRoot.name = 'scene_' + sceneIndex;
    }

    sceneData.nodes.forEach(function (nodeIndex) {
        var node = nodes[nodeIndex];
        if (node !== undefined) {
            sceneRoot.addChild(node);
        }
    });

    return sceneRoot;
};

var createModel = function (name, meshGroup, materials, defaultMaterial) {
    var model = new Model();
    model.graph = new GraphNode(name);

    meshGroup.forEach(function (meshAndMaterial) {
        var mesh = meshAndMaterial.mesh;
        var materialIndex = meshAndMaterial.materialIndex;
        var material = (materialIndex === undefined) ? defaultMaterial : materials[materialIndex];
        var meshInstance = new MeshInstance(model.graph, mesh, material);

        if (mesh.morph) {
            var morphInstance = new MorphInstance(mesh.morph);
            if (mesh.weights) {
                for (var wi = 0; wi < mesh.weights.length; wi++) {
                    morphInstance.setWeight(wi, mesh.weights[wi]);
                }
            }

            meshInstance.morphInstance = morphInstance;
            model.morphInstances.push(morphInstance);
        }

        model.meshInstances.push(meshInstance);
    });

    return model;
};

var createCamera = function (gltfCamera, node) {
    var cameraProps = {
        enabled: false
    };

    if (gltfCamera.type === "orthographic") {
        var orthographic = gltfCamera.orthographic;
        var xMag = orthographic.xmag;
        var yMag = orthographic.ymag;
        var orthographicAR = xMag !== undefined ? xMag / yMag  : undefined;

        cameraProps.projection = PROJECTION_ORTHOGRAPHIC;
        cameraProps.aspectRatioMode = orthographicAR !== undefined ? ASPECT_MANUAL : ASPECT_AUTO;
        cameraProps.aspectRatio = orthographicAR;
        cameraProps.orthoHeight = yMag;
        cameraProps.farClip = orthographic.zfar;
        cameraProps.nearClip = orthographic.znear;
    } else {
        var perspective = gltfCamera.perspective;
        var perspectiveAR = perspective.aspectRatio;

        cameraProps.projection = PROJECTION_PERSPECTIVE;
        cameraProps.aspectRatioMode = perspectiveAR !== undefined ? ASPECT_MANUAL : ASPECT_AUTO;
        cameraProps.aspectRatio = perspectiveAR;
        cameraProps.fov = perspective.yfov * math.RAD_TO_DEG;
        cameraProps.farClip = perspective.zfar;
        cameraProps.nearClip = perspective.znear;
    }

    return node.addComponent("camera", cameraProps);
};

var createLight = function (gltfLight, node) {
    var lightProps = {
        type: gltfLight.type,
        falloffMode: LIGHTFALLOFF_INVERSESQUARED
    };

    if (gltfLight.hasOwnProperty('color')) {
        lightProps.color = new Color(gltfLight.color);
    }

    if (gltfLight.hasOwnProperty('intensity')) {
        // TODO: Tweak intensity to match glTF specification. Point and spot lights use luminous
        // intensity in candela (lm/sr) while directional lights use illuminance in lux (lm/m2).
        lightProps.intensity = gltfLight.intensity;
    } else {
        lightProps.intensity = 1;
    }

    if (gltfLight.hasOwnProperty('range')) {
        lightProps.range = gltfLight.range;
    } else {
        lightProps.range = Number.POSITIVE_INFINITY;
    }

    if (gltfLight.hasOwnProperty('spot') && gltfLight.spot.hasOwnProperty('innerConeAngle')) {
        lightProps.innerConeAngle = gltfLight.spot.innerConeAngle * math.RAD_TO_DEG;
    } else {
        lightProps.innerConeAngle = 0;
    }

    if (gltfLight.hasOwnProperty('spot') && gltfLight.spot.hasOwnProperty('outerConeAngle')) {
        lightProps.outerConeAngle = gltfLight.spot.outerConeAngle * math.RAD_TO_DEG;
    }

    // Rotate to match light orientation in glTF specification
    var lightNode = new Entity(node.name);
    lightNode.rotateLocal(90, 0, 0);
    node.addChild(lightNode);

    return lightNode.addComponent("light", lightProps);
};

var createSkins = function (device, gltf, nodes, bufferViews) {
    if (!gltf.hasOwnProperty('skins') || gltf.skins.length === 0) {
        return [];
    }
    return gltf.skins.map(function (gltfSkin) {
        return createSkin(device, gltfSkin, gltf.accessors, bufferViews, nodes);
    });
};

var createSkinInstances = function (skins) {
    return skins.map(function (skin) {
        var skinInstance = new SkinInstance(skin);
        skinInstance.bones = skin.bones;
        return skinInstance;
    });
};

var createMeshGroups = function (device, gltf, bufferViews, callback, disableFlipV) {
    if (!gltf.hasOwnProperty('meshes') || gltf.meshes.length === 0 ||
        !gltf.hasOwnProperty('accessors') || gltf.accessors.length === 0 ||
        !gltf.hasOwnProperty('bufferViews') || gltf.bufferViews.length === 0) {
        return [];
    }

    var meshByPrimitiveHash = {};

    return gltf.meshes.map(function (gltfMesh) {
        return createMeshGroup(device, gltfMesh, gltf.accessors, bufferViews, callback, disableFlipV, meshByPrimitiveHash);
    });
};

var createMaterials = function (gltf, textures, options, disableFlipV) {
    if (!gltf.hasOwnProperty('materials') || gltf.materials.length === 0) {
        return [];
    }

    var preprocess = options && options.material && options.material.preprocess;
    var process = options && options.material && options.material.process || createMaterial;
    var postprocess = options && options.material && options.material.postprocess;

    return gltf.materials.map(function (gltfMaterial) {
        if (preprocess) {
            preprocess(gltfMaterial);
        }
        var material = process(gltfMaterial, textures, disableFlipV);
        if (postprocess) {
            postprocess(gltfMaterial, material);
        }
        return material;
    });
};

var createAnimations = function (gltf, nodes, bufferViews, options) {
    var animationIndicesByNode = nodes.map(function () {
        return [];
    });

    if (!gltf.hasOwnProperty('animations') || gltf.animations.length === 0) {
        return {
            animations: [],
            animationIndicesByNode: animationIndicesByNode
        };
    }

    var preprocess = options && options.animation && options.animation.preprocess;
    var postprocess = options && options.animation && options.animation.postprocess;

    var animations = gltf.animations.map(function (gltfAnimation, animationIndex) {
        if (preprocess) {
            preprocess(gltfAnimation);
        }
        var animation = createAnimation(gltfAnimation, animationIndex, gltf.accessors, bufferViews, gltf.nodes, nodes);
        if (postprocess) {
            postprocess(gltfAnimation, animation.track);
        }

        // Animation components should be added to all root nodes targeted by an
        // animation track since the locator path in animation curves is relative
        // to its targets root node
        animation.targetRootNodes.forEach(function (rootNode) {
            animationIndicesByNode[rootNode].push(animationIndex);
        });

        return animation.track;
    });

    return {
        animations: animations,
        animationIndicesByNode: animationIndicesByNode
    };
};

var createNodes = function (gltf, options) {
    if (!gltf.hasOwnProperty('nodes') || gltf.nodes.length === 0) {
        return [];
    }

    var preprocess = options && options.node && options.node.preprocess;
    var process = options && options.node && options.node.process || createNode;
    var postprocess = options && options.node && options.node.postprocess;

    var nodes = gltf.nodes.map(function (gltfNode, index) {
        if (preprocess) {
            preprocess(gltfNode);
        }
        var node = process(gltfNode, index);
        if (postprocess) {
            postprocess(gltfNode, node);
        }
        return node;
    });

    // build node hierarchy
    for (var i = 0; i < gltf.nodes.length; ++i) {
        var gltfNode = gltf.nodes[i];
        if (gltfNode.hasOwnProperty('children')) {
            for (var j = 0; j < gltfNode.children.length; ++j) {
                var parent = nodes[i];
                var child = nodes[gltfNode.children[j]];
                if (!child.parent) {
                    parent.addChild(child);
                }
            }
        }
    }

    return nodes;
};

var createScenes = function (gltf, nodes, options) {
    if (!gltf.hasOwnProperty('scenes') || gltf.scenes.length === 0) {
        return [];
    }

    var preprocess = options && options.scene && options.scene.preprocess;
    var process = options && options.scene && options.scene.process || createScene;
    var postprocess = options && options.scene && options.scene.postprocess;

    return gltf.scenes.map(function (gltfScene, index) {
        if (preprocess) {
            preprocess(gltfScene);
        }
        var scene = process(gltfScene, index, nodes);
        if (postprocess) {
            postprocess(gltfScene, scene);
        }
        return scene;
    });
};

var getDefaultScene = function (gltf, scenes) {
    if (!gltf.hasOwnProperty('scene')) {
        if (scenes.length === 0) {
            return null;
        }
        return scenes[0];
    }

    return scenes[gltf.scene] || null;
};

var createModels = function (meshGroups, materials, defaultMaterial) {
    return meshGroups.map(function (meshGroup, meshGroupIndex) {
        return createModel('model_' + meshGroupIndex, meshGroup, materials, defaultMaterial);
    });
};

var createModelByNode = function (gltf, models, skins, skinInstances) {
    if (!gltf.hasOwnProperty('nodes') || gltf.nodes.length === 0) {
        return [];
    }

    return gltf.nodes.map(function (gltfNode) {
        if (!gltfNode.hasOwnProperty('mesh')) {
            return null;
        }

        var model = models[gltfNode.mesh].clone();
        var skin = gltfNode.hasOwnProperty('skin') ? skins[gltfNode.skin] : null;
        var skinInstance = gltfNode.hasOwnProperty('skin') ? skinInstances[gltfNode.skin] : null;

        if (skin !== null && skinInstance !== null) {
            model.skinInstances = model.meshInstances.map(function (meshInstance) {
                meshInstance.mesh.skin = skin;
                meshInstance.skinInstance = skinInstance;
                return skinInstance;
            });
        }

        return model;
    });
};

var createCameras = function (gltf, nodes, options) {
    if (!gltf.hasOwnProperty('nodes') || !gltf.hasOwnProperty('cameras') || gltf.cameras.length === 0) {
        return [];
    }

    var preprocess = options && options.camera && options.camera.preprocess;
    var process = options && options.camera && options.camera.process || createCamera;
    var postprocess = options && options.camera && options.camera.postprocess;

    var cameras = [];

    gltf.nodes.forEach(function (gltfNode, nodeIndex) {
        if (!gltfNode.hasOwnProperty('camera')) {
            return;
        }
        var gltfCamera = gltf.cameras[gltfNode.camera];
        if (!gltfCamera) {
            return;
        }
        if (preprocess) {
            preprocess(gltfCamera);
        }
        var camera = process(gltfCamera, nodes[nodeIndex]);
        if (postprocess) {
            postprocess(gltfCamera, camera);
        }
        cameras.push(camera);
    });

    return cameras;
};

var createLights = function (gltf, nodes, options) {
    if (!gltf.hasOwnProperty('nodes') ||
        !gltf.hasOwnProperty('extensions') ||
        !gltf.extensions.hasOwnProperty('KHR_lights_punctual') ||
        !gltf.extensions.KHR_lights_punctual.hasOwnProperty('lights')) {
        return [];
    }

    var gltfLights = gltf.extensions.KHR_lights_punctual.lights;
    if (gltfLights.length === 0) {
        return [];
    }

    var preprocess = options && options.light && options.light.preprocess;
    var process = options && options.light && options.light.process || createLight;
    var postprocess = options && options.light && options.light.postprocess;

    var lights = [];

    gltf.nodes.forEach(function (gltfNode, nodeIndex) {
        if (!gltfNode.hasOwnProperty('extensions') ||
            !gltfNode.extensions.hasOwnProperty('KHR_lights_punctual') ||
            !gltfNode.extensions.KHR_lights_punctual.hasOwnProperty('light')) {
            return;
        }
        var lightIndex = gltfNode.extensions.KHR_lights_punctual.light;
        var gltfLight = gltfLights[lightIndex];
        if (!gltfLight) {
            return;
        }
        if (preprocess) {
            preprocess(gltfLight);
        }
        var light = process(gltfLight, nodes[nodeIndex]);
        if (postprocess) {
            postprocess(gltfLight, light);
        }
        lights.push(light);
    });

    return lights;
};

// create engine resources from the downloaded GLB data
var createResources = function (device, gltf, bufferViews, textureAssets, defaultMaterial, options, callback) {
    var preprocess = options && options.global && options.global.preprocess;
    var postprocess = options && options.global && options.global.postprocess;

    if (preprocess) {
        preprocess(gltf);
    }

    // The original version of FACT generated incorrectly flipped V texture
    // coordinates. We must compensate by -not- flipping V in this case. Once
    // all models have been re-exported we can remove this flag.
    var disableFlipV = gltf.asset && gltf.asset.generator === 'PlayCanvas';

    var nodes = createNodes(gltf, options);
    var scenes = createScenes(gltf, nodes, options);
    var scene = getDefaultScene(gltf, scenes);
    var cameras = createCameras(gltf, nodes, options);
    var lights = createLights(gltf, nodes, options);
    var animations = createAnimations(gltf, nodes, bufferViews, options);
    var materials = createMaterials(gltf, textureAssets.map(function (textureAsset) {
        return textureAsset.resource;
    }), options, disableFlipV);
    var meshGroups = createMeshGroups(device, gltf, bufferViews, callback, disableFlipV);
    var skins = createSkins(device, gltf, nodes, bufferViews);
    var skinInstances = createSkinInstances(skins);
    var models = createModels(meshGroups, materials, defaultMaterial);
    var modelByNode = createModelByNode(gltf, models, skins, skinInstances);

    var result = {
        'nodes': nodes,
        'models': models,
        'modelByNode': modelByNode,
        'animations': animations.animations,
        'animationIndicesByNode': animations.animationIndicesByNode,
        'scenes': scenes,
        'scene': scene,
        'textures': textureAssets,
        'materials': materials,
        'cameras': cameras,
        'lights': lights
    };

    if (postprocess) {
        postprocess(gltf, result);
    }

    callback(null, result);
};

var applySampler = function (texture, gltfSampler) {
    var defaultSampler = {
        magFilter: 9729,
        minFilter: 9987,
        wrapS: 10497,
        wrapT: 10497
    };

    var getFilter = function (filter) {
        switch (filter) {
            case 9728: return FILTER_NEAREST;
            case 9729: return FILTER_LINEAR;
            case 9984: return FILTER_NEAREST_MIPMAP_NEAREST;
            case 9985: return FILTER_LINEAR_MIPMAP_NEAREST;
            case 9986: return FILTER_NEAREST_MIPMAP_LINEAR;
            case 9987: return FILTER_LINEAR_MIPMAP_LINEAR;
            default:   return FILTER_LINEAR;
        }
    };

    var getWrap = function (wrap) {
        switch (wrap) {
            case 33071: return ADDRESS_CLAMP_TO_EDGE;
            case 33648: return ADDRESS_MIRRORED_REPEAT;
            case 10497: return ADDRESS_REPEAT;
            default:    return ADDRESS_REPEAT;
        }
    };

    if (texture) {
        gltfSampler = gltfSampler || defaultSampler;
        texture.minFilter = getFilter(gltfSampler.minFilter);
        texture.magFilter = getFilter(gltfSampler.magFilter);
        texture.addressU = getWrap(gltfSampler.wrapS);
        texture.addressV = getWrap(gltfSampler.wrapT);
    }
};

// load an image
var loadImageAsync = function (gltfImage, index, bufferViews, urlBase, registry, options, callback) {
    var preprocess = options && options.image && options.image.preprocess;
    var processAsync = (options && options.image && options.image.processAsync) || function (gltfImage, callback) {
        callback(null, null);
    };
    var postprocess = options && options.image && options.image.postprocess;

    var onLoad = function (textureAsset) {
        if (postprocess) {
            postprocess(gltfImage, textureAsset);
        }
        callback(null, textureAsset);
    };

    var loadTexture = function (url, mimeType, crossOrigin, isBlobUrl) {
        var mimeTypeFileExtensions = {
            'image/png': 'png',
            'image/jpeg': 'jpg',
            'image/basis': 'basis',
            'image/ktx': 'ktx',
            'image/vnd-ms.dds': 'dds'
        };

        // construct the asset file
        var file = { url: url };
        if (mimeType) {
            var extension = mimeTypeFileExtensions[mimeType];
            if (extension) {
                file.filename = 'glb-texture-' + index + '.' + extension;
            }
        }

        // create and load the asset
        var asset = new Asset('texture_' + index, 'texture',  file, null, { crossOrigin: crossOrigin });
        asset.on('load', function () {
            if (isBlobUrl) {
                URL.revokeObjectURL(url);
            }
            onLoad(asset);
        });
        asset.on('error', function (err, asset) {
            callback(err);
        });
        registry.add(asset);
        registry.load(asset);
    };

    if (preprocess) {
        preprocess(gltfImage);
    }

    processAsync(gltfImage, function (err, textureAsset) {
        if (err) {
            callback(err);
        } else if (textureAsset) {
            onLoad(textureAsset);
        } else {
            if (gltfImage.hasOwnProperty('uri')) {
                // uri specified
                if (isDataURI(gltfImage.uri)) {
                    loadTexture(gltfImage.uri, getDataURIMimeType(gltfImage.uri));
                } else {
                    // remove registry prefix from urlBase since it is added again via AssetRegistry.load
                    var urlBaseWithoutPrefix = registry.prefix ? urlBase.replace(registry.prefix, "") : urlBase;
                    loadTexture(path.join(urlBaseWithoutPrefix, gltfImage.uri), null, "anonymous");
                }
            } else if (gltfImage.hasOwnProperty('bufferView') && gltfImage.hasOwnProperty('mimeType')) {
                // bufferview
                var blob = new Blob([bufferViews[gltfImage.bufferView]], { type: gltfImage.mimeType });
                loadTexture(URL.createObjectURL(blob), gltfImage.mimeType, null, true);
            } else {
                // fail
                callback("Invalid image found in gltf (neither uri or bufferView found). index=" + index);
            }
        }
    });
};

// load textures using the asset system
var loadTexturesAsync = function (gltf, bufferViews, urlBase, registry, options, callback) {
    if (!gltf.hasOwnProperty('images') || gltf.images.length === 0 ||
        !gltf.hasOwnProperty('textures') || gltf.textures.length === 0) {
        callback(null, []);
        return;
    }

    var preprocess = options && options.texture && options.texture.preprocess;
    var processAsync = (options && options.texture && options.texture.processAsync) || function (gltfTexture, gltfImages, callback) {
        callback(null, null);
    };
    var postprocess = options && options.texture && options.texture.postprocess;

    var assets = [];        // one per image
    var textures = [];      // list per image

    var remaining = gltf.textures.length;
    var onLoad = function (textureIndex, imageIndex) {
        if (!textures[imageIndex]) {
            textures[imageIndex] = [];
        }
        textures[imageIndex].push(textureIndex);

        if (--remaining === 0) {
            var result = [];
            textures.forEach(function (textureList, imageIndex) {
                textureList.forEach(function (textureIndex, index) {
                    var textureAsset = (index === 0) ? assets[imageIndex] : cloneTextureAsset(assets[imageIndex]);
                    applySampler(textureAsset.resource, (gltf.samplers || [])[gltf.textures[textureIndex].sampler]);
                    result[textureIndex] = textureAsset;
                    if (postprocess) {
                        postprocess(gltf.textures[textureIndex], textureAsset);
                    }
                });
            });
            callback(null, result);
        }
    };

    for (var i = 0; i < gltf.textures.length; ++i) {
        var gltfTexture = gltf.textures[i];

        if (preprocess) {
            preprocess(gltfTexture);
        }

        processAsync(gltfTexture, gltf.images, function (i, gltfTexture, err, gltfImageIndex) {
            if (err) {
                callback(err);
            } else {
                if (gltfImageIndex === undefined || gltfImageIndex === null) {
                    gltfImageIndex = gltfTexture.source;
                }

                if (assets[gltfImageIndex]) {
                    // image has already been loaded
                    onLoad(i, gltfImageIndex);
                } else {
                    // first occcurrence, load it
                    var gltfImage = gltf.images[gltfImageIndex];
                    loadImageAsync(gltfImage, i, bufferViews, urlBase, registry, options, function (err, textureAsset) {
                        if (err) {
                            callback(err);
                        } else {
                            assets[gltfImageIndex] = textureAsset;
                            onLoad(i, gltfImageIndex);
                        }
                    });
                }
            }
        }.bind(null, i, gltfTexture));
    }
};

// load gltf buffers asynchronously, returning them in the callback
var loadBuffersAsync = function (gltf, binaryChunk, urlBase, options, callback) {
    var result = [];

    if (gltf.buffers === null || gltf.buffers.length === 0) {
        callback(null, result);
        return;
    }

    var preprocess = options && options.buffer && options.buffer.preprocess;
    var processAsync = (options && options.buffer && options.buffer.processAsync) || function (gltfBuffer, callback) {
        callback(null, null);
    };
    var postprocess = options && options.buffer && options.buffer.postprocess;

    var remaining = gltf.buffers.length;
    var onLoad = function (index, buffer) {
        result[index] = buffer;
        if (postprocess) {
            postprocess(gltf.buffers[index], buffer);
        }
        if (--remaining === 0) {
            callback(null, result);
        }
    };

    for (var i = 0; i < gltf.buffers.length; ++i) {
        var gltfBuffer = gltf.buffers[i];

        if (preprocess) {
            preprocess(gltfBuffer);
        }

        processAsync(gltfBuffer, function (i, gltfBuffer, err, arrayBuffer) {           // eslint-disable-line no-loop-func
            if (err) {
                callback(err);
            } else if (arrayBuffer) {
                onLoad(i, new Uint8Array(arrayBuffer));
            } else {
                if (gltfBuffer.hasOwnProperty('uri')) {
                    if (isDataURI(gltfBuffer.uri)) {
                        // convert base64 to raw binary data held in a string
                        // doesn't handle URLEncoded DataURIs - see SO answer #6850276 for code that does this
                        var byteString = atob(gltfBuffer.uri.split(',')[1]);

                        // create a view into the buffer
                        var binaryArray = new Uint8Array(byteString.length);

                        // set the bytes of the buffer to the correct values
                        for (var j = 0; j < byteString.length; j++) {
                            binaryArray[j] = byteString.charCodeAt(j);
                        }

                        onLoad(i, binaryArray);
                    } else {
                        http.get(
                            path.join(urlBase, gltfBuffer.uri),
                            { cache: true, responseType: 'arraybuffer', retry: false },
                            function (i, err, result) {                         // eslint-disable-line no-loop-func
                                if (err) {
                                    callback(err);
                                } else {
                                    onLoad(i, new Uint8Array(result));
                                }
                            }.bind(null, i)
                        );
                    }
                } else {
                    // glb buffer reference
                    onLoad(i, binaryChunk);
                }
            }
        }.bind(null, i, gltfBuffer));
    }
};

// parse the gltf chunk, returns the gltf json
var parseGltf = function (gltfChunk, callback) {
    var decodeBinaryUtf8 = function (array) {
        if (typeof TextDecoder !== 'undefined') {
            return new TextDecoder().decode(array);
        }

        var str = "";
        for (var i = 0; i < array.length; i++) {
            str += String.fromCharCode(array[i]);
        }

        return decodeURIComponent(escape(str));
    };

    var gltf = JSON.parse(decodeBinaryUtf8(gltfChunk));

    // check gltf version
    if (gltf.asset && gltf.asset.version && parseFloat(gltf.asset.version) < 2) {
        callback("Invalid gltf version. Expected version 2.0 or above but found version '" + gltf.asset.version + "'.");
        return;
    }

    callback(null, gltf);
};

// parse glb data, returns the gltf and binary chunk
var parseGlb = function (glbData, callback) {
    var data = new DataView(glbData);

    // read header
    var magic = data.getUint32(0, true);
    var version = data.getUint32(4, true);
    var length = data.getUint32(8, true);

    if (magic !== 0x46546C67) {
        callback("Invalid magic number found in glb header. Expected 0x46546C67, found 0x" + magic.toString(16));
        return;
    }

    if (version !== 2) {
        callback("Invalid version number found in glb header. Expected 2, found " + version);
        return;
    }

    if (length <= 0 || length > glbData.byteLength) {
        callback("Invalid length found in glb header. Found " + length);
        return;
    }

    // read chunks
    var chunks = [];
    var offset = 12;
    while (offset < length) {
        var chunkLength = data.getUint32(offset, true);
        if (offset + chunkLength + 8 > glbData.byteLength) {
            throw new Error("Invalid chunk length found in glb. Found " + chunkLength);
        }
        var chunkType = data.getUint32(offset + 4, true);
        var chunkData = new Uint8Array(glbData, offset + 8, chunkLength);
        chunks.push( { length: chunkLength, type: chunkType, data: chunkData } );
        offset += chunkLength + 8;
    }

    if (chunks.length !== 1 && chunks.length !== 2) {
        callback("Invalid number of chunks found in glb file.");
        return;
    }

    if (chunks[0].type !== 0x4E4F534A) {
        callback("Invalid chunk type found in glb file. Expected 0x4E4F534A, found 0x" + chunks[0].type.toString(16));
        return;
    }

    if (chunks.length > 1 && chunks[1].type !== 0x004E4942) {
        callback("Invalid chunk type found in glb file. Expected 0x004E4942, found 0x" + chunks[1].type.toString(16));
        return;
    }

    callback(null, {
        gltfChunk: chunks[0].data,
        binaryChunk: chunks.length === 2 ? chunks[1].data : null
    });
};

// parse the chunk of data, which can be glb or gltf
var parseChunk = function (filename, data, callback) {
    if (filename && filename.toLowerCase().endsWith('.glb')) {
        parseGlb(data, callback);
    } else {
        callback(null, {
            gltfChunk: data,
            binaryChunk: null
        });
    }
};

// create buffer views
var parseBufferViewsAsync = function (gltf, buffers, options, callback) {

    var result = [];

    var preprocess = options && options.bufferView && options.bufferView.preprocess;
    var processAsync = (options && options.bufferView && options.bufferView.processAsync) || function (gltfBufferView, buffers, callback) {
        callback(null, null);
    };
    var postprocess = options && options.bufferView && options.bufferView.postprocess;

    var remaining = gltf.bufferViews.length;
    var onLoad = function (index, bufferView) {
        var gltfBufferView = gltf.bufferViews[index];
        if (gltfBufferView.hasOwnProperty('byteStride')) {
            bufferView.byteStride = gltfBufferView.byteStride;
        }

        result[index] = bufferView;
        if (postprocess) {
            postprocess(gltfBufferView, bufferView);
        }
        if (--remaining === 0) {
            callback(null, result);
        }
    };

    for (var i = 0; i < gltf.bufferViews.length; ++i) {
        var gltfBufferView = gltf.bufferViews[i];

        if (preprocess) {
            preprocess(gltfBufferView);
        }

        processAsync(gltfBufferView, buffers, function (i, gltfBufferView, err, result) {       // eslint-disable-line no-loop-func
            if (err) {
                callback(err);
            } else if (result) {
                onLoad(i, result);
            } else {
                var buffer = buffers[gltfBufferView.buffer];
                var typedArray = new Uint8Array(buffer.buffer,
                                                buffer.byteOffset + (gltfBufferView.hasOwnProperty('byteOffset') ? gltfBufferView.byteOffset : 0),
                                                gltfBufferView.byteLength);
                onLoad(i, typedArray);
            }
        }.bind(null, i, gltfBufferView));
    }
};

// -- GlbParser

function GlbParser() {}

// parse the gltf or glb data asynchronously, loading external resources
GlbParser.parseAsync = function (filename, urlBase, data, device, defaultMaterial, registry, options, callback) {
    // parse the data
    parseChunk(filename, data, function (err, chunks) {
        if (err) {
            callback(err);
            return;
        }

        // parse gltf
        parseGltf(chunks.gltfChunk, function (err, gltf) {
            if (err) {
                callback(err);
                return;
            }

            // async load external buffers
            loadBuffersAsync(gltf, chunks.binaryChunk, urlBase, options, function (err, buffers) {
                if (err) {
                    callback(err);
                    return;
                }

                // async load buffer views
                parseBufferViewsAsync(gltf, buffers, options, function (err, bufferViews) {
                    if (err) {
                        callback(err);
                        return;
                    }

                    // async load images
                    loadTexturesAsync(gltf, bufferViews, urlBase, registry, options, function (err, textureAssets) {
                        if (err) {
                            callback(err);
                            return;
                        }

                        createResources(device, gltf, bufferViews, textureAssets, defaultMaterial, options, callback);
                    });
                });
            });
        });
    });
};

// parse the gltf or glb data synchronously. external resources (buffers and images) are ignored.
GlbParser.parse = function (filename, data, device, defaultMaterial, options) {
    var result = null;

    options = options || { };

    // parse the data
    parseChunk(filename, data, function (err, chunks) {
        if (err) {
            console.error(err);
        } else {
            // parse gltf
            parseGltf(chunks.gltfChunk, function (err, gltf) {
                if (err) {
                    console.error(err);
                } else {
                    // parse buffer views
                    parseBufferViewsAsync(gltf, [chunks.binaryChunk], options, function (err, bufferViews) {
                        if (err) {
                            console.error(err);
                        } else {
                            // create resources
                            createResources(device, gltf, bufferViews, [], defaultMaterial, options, function (err, result_) {
                                if (err) {
                                    console.error(err);
                                } else {
                                    result = result_;
                                }
                            });
                        }
                    });
                }
            });
        }
    });

    return result;
};

export { GlbParser };<|MERGE_RESOLUTION|>--- conflicted
+++ resolved
@@ -1125,11 +1125,7 @@
         var ccData = gltfMaterial.extensions.KHR_materials_clearcoat;
 
         if (ccData.hasOwnProperty('clearcoatFactor')) {
-<<<<<<< HEAD
-            material.clearCoat = ccData.clearcoatFactor * 0.25; // TODO: remove temp workaround for replicating glTF's visuals
-=======
             material.clearCoat = ccData.clearcoatFactor * 0.25; // TODO: remove temporary workaround for replicating glTF clear-coat visuals
->>>>>>> 15a31a43
         } else {
             material.clearCoat = 0;
         }
