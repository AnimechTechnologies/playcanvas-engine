--- conflicted
+++ resolved
@@ -202,10 +202,6 @@
     };
 
     var _createBoundingBox = function (param) {
-<<<<<<< HEAD
-        var center = param.data? new pc.Vec3(param.data.center[0], param.data.center[1], param.data.center[2]) : new pc.Vec3();
-        var halfExtents = param.data? new pc.Vec3(param.data.halfExtents[0], param.data.halfExtents[1], param.data.halfExtents[2]) : new pc.Vec3();
-=======
         var center, halfExtents;
 
         if (param.data && param.data.center) {
@@ -219,8 +215,6 @@
         } else {
             halfExtents = new pc.Vec3(0.5, 0.5, 0.5);
         }
-
->>>>>>> af4bcd83
         return new pc.BoundingBox(center, halfExtents);
     };
 
