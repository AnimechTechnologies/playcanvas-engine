void processMetalness(float metalness) {
    const float dielectricF0 = 0.04;
    dSpecularity = mix(vec3(dielectricF0), dAlbedo, metalness);
    dAlbedo *= 1.0 - metalness;
}

#ifdef MAPFLOAT
uniform float material_metalness;
#endif

#ifdef MAPTEXTURE
uniform sampler2D texture_metalnessMap;
#endif

void getSpecularity() {
    float metalness = 1.0;

    #ifdef MAPFLOAT
    metalness *= material_metalness;
    #endif

    #ifdef MAPTEXTURE
    metalness *= texture2D(texture_metalnessMap, $UV).$CH;
    #endif

    #ifdef MAPVERTEX
    metalness *= saturate(vVertexColor.$VC);
    #endif

    processMetalness(metalness);
<<<<<<< HEAD
}
=======

    #ifdef CLEARCOAT
    ccSpecularity = vec3(1.0);
    ccSpecularity *= material_clearCoatSpecularity;
    #endif
}
>>>>>>> c407939e
<|MERGE_RESOLUTION|>--- conflicted
+++ resolved
@@ -10,6 +10,10 @@
 
 #ifdef MAPTEXTURE
 uniform sampler2D texture_metalnessMap;
+#endif
+
+#ifdef CLEARCOAT
+uniform float material_clearCoatSpecularity;
 #endif
 
 void getSpecularity() {
@@ -28,13 +32,9 @@
     #endif
 
     processMetalness(metalness);
-<<<<<<< HEAD
-}
-=======
 
     #ifdef CLEARCOAT
     ccSpecularity = vec3(1.0);
     ccSpecularity *= material_clearCoatSpecularity;
     #endif
-}
->>>>>>> c407939e
+}