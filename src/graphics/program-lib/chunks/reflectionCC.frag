#ifdef CLEARCOAT
uniform float material_clearCoatReflectivity;

<<<<<<< HEAD
void addReflectionCC() {
    ccReflection += vec4(calcReflection(ccReflDirW, ccGlossiness), material_clearCoatReflectivity);
=======
void addReflectionCC() {    
    ccReflection += vec4(calcReflection(ccReflDirW, ccGlossiness), material_clearCoatReflectivity); 
>>>>>>> c407939e
}
#endif<|MERGE_RESOLUTION|>--- conflicted
+++ resolved
@@ -1,12 +1,7 @@
 #ifdef CLEARCOAT
 uniform float material_clearCoatReflectivity;
 
-<<<<<<< HEAD
-void addReflectionCC() {
-    ccReflection += vec4(calcReflection(ccReflDirW, ccGlossiness), material_clearCoatReflectivity);
-=======
 void addReflectionCC() {    
     ccReflection += vec4(calcReflection(ccReflDirW, ccGlossiness), material_clearCoatReflectivity); 
->>>>>>> c407939e
 }
 #endif