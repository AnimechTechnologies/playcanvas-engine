void main(void) {
    dDiffuseLight = vec3(0);
    dSpecularLight = vec3(0);
    dReflection = vec4(0);
    dSpecularity = vec3(0);

    #ifdef CLEARCOAT
<<<<<<< HEAD
        ccSpecularLight = vec3(0);
        ccReflection = vec4(0);
    #endif
    
=======
    ccSpecularLight = vec3(0);
    ccReflection = vec4(0);
    ccSpecularity = vec3(0);
    #endif
>>>>>>> c407939e
<|MERGE_RESOLUTION|>--- conflicted
+++ resolved
@@ -5,14 +5,7 @@
     dSpecularity = vec3(0);
 
     #ifdef CLEARCOAT
-<<<<<<< HEAD
-        ccSpecularLight = vec3(0);
-        ccReflection = vec4(0);
-    #endif
-    
-=======
     ccSpecularLight = vec3(0);
     ccReflection = vec4(0);
     ccSpecularity = vec3(0);
-    #endif
->>>>>>> c407939e
+    #endif