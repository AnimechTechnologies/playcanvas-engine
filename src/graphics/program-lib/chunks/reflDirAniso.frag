--- conflicted
+++ resolved
@@ -6,12 +6,8 @@
     vec3 anisotropicNormal = cross(anisotropicTangent, anisotropicDirection);
     vec3 bentNormal = normalize(mix(normalize(dNormalW), normalize(anisotropicNormal), anisotropy));
     dReflDirW = reflect(-dViewDirW, bentNormal);
-<<<<<<< HEAD
-}
-=======
 
     #ifdef CLEARCOAT
         ccReflDirW = normalize(-reflect(dViewDirW, ccNormalW));
     #endif    
-}
->>>>>>> c407939e
+}