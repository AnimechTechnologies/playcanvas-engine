--- conflicted
+++ resolved
@@ -1,11 +1,7 @@
 void getNormal() {
     dNormalW = normalize(dVertexNormalW);
-<<<<<<< HEAD
-}
-=======
 
     #ifdef CLEARCOAT
     ccNormalW = dNormalW;
     #endif
-}
->>>>>>> c407939e
+}