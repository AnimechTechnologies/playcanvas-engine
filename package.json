{
  "name": "@animech-public/playcanvas",
<<<<<<< HEAD
  "version": "1.33.0-rc.11",
=======
  "version": "1.35.0-dev",
>>>>>>> 9f90919c
  "author": "PlayCanvas <support@playcanvas.com>",
  "homepage": "https://playcanvas.com",
  "description": "PlayCanvas WebGL game engine",
  "keywords": [
    "3D",
    "2D",
    "VR",
    "WebGL",
    "WebGL2",
    "game",
    "engine",
    "HTML5",
    "browser",
    "typings"
  ],
  "license": "MIT",
  "main": "build/playcanvas.js",
  "types": "index.d.ts",
  "bugs": {
    "url": "https://github.com/playcanvas/engine/issues"
  },
  "repository": {
    "type": "git",
    "url": "https://github.com/playcanvas/engine.git"
  },
  "eslintConfig": {
    "extends": "@playcanvas/eslint-config"
  },
  "eslintIgnore": [
    "examples/lib/*",
    "src/polyfill/*"
  ],
  "devDependencies": {
    "chai": "^4.2.0",
<<<<<<< HEAD
    "eslint": "^7.4.0",
    "google-closure-compiler": "20200628.0.0",
    "http-server": "^0.12.3",
    "jsdoc": "^3.6.4",
    "karma": "^5.1.0",
    "karma-chrome-launcher": "^3.1.0",
    "karma-mocha": "^2.0.1",
    "karma-spec-reporter": "0.0.32",
    "mocha": "^8.0.1",
    "@playcanvas/eslint-config": "^1.0.6",
    "@playcanvas/jsdoc-template": "^1.0.12",
    "preprocessor": "^1.4.0",
    "rollup": "^2.22.0",
    "@rollup/plugin-replace": "^2.3.3",
    "@rollup/pluginutils": "^3.1.0",
    "rollup-plugin-cleanup": "^3.1.1",
    "sinon": "^9.0.2",
    "tsd-jsdoc": "^2.5.0",
    "typescript": "^3.9.7",
    "uglify-js": "^3.10.0"
=======
    "eslint": "^7.7.0",
    "google-closure-compiler": "20200719.0.0",
    "http-server": "^0.12.3",
    "jsdoc": "^3.6.5",
    "karma": "^5.1.1",
    "karma-chrome-launcher": "^3.1.0",
    "karma-mocha": "^2.0.1",
    "karma-spec-reporter": "0.0.32",
    "mocha": "^8.1.1",
    "@playcanvas/eslint-config": "^1.0.6",
    "@playcanvas/jsdoc-template": "^1.0.13",
    "preprocessor": "^1.4.0",
    "rollup": "^2.26.4",
    "@rollup/plugin-replace": "^2.3.3",
    "@rollup/pluginutils": "^4.0.0",
    "rollup-plugin-cleanup": "^3.1.1",
    "sinon": "^9.0.3",
    "tsd-jsdoc": "^2.5.0",
    "typescript": "^3.9.7",
    "uglify-js": "^3.10.1"
>>>>>>> 9f90919c
  },
  "scripts": {
    "build": "rollup -c",
    "build:all": "npm run build && npm run closure",
    "closure": "google-closure-compiler --compilation_level=SIMPLE --warning_level=VERBOSE --jscomp_off=nonStandardJsDocs --jscomp_off=checkTypes --externs externs.js --language_in=ECMASCRIPT5_STRICT --js build/playcanvas.js --js_output_file build/playcanvas.min.js",
    "docs": "jsdoc -c conf-api.json",
    "lint": "eslint --ext .js examples extras src rollup.config.js",
    "serve": "http-server build -a localhost -p 51000",
    "test": "karma start tests/karma.conf.js -- --single-run --release",
    "test:watch": "karma start tests/karma.conf.js",
    "test:debug": "karma start tests/karma.conf.js -- --single-run=false",
    "test:tsd": "npm run tsd && tsc --pretty false build/playcanvas.d.ts",
    "tsd": "jsdoc -c conf-tsd.json",
    "uglify": "uglifyjs build/playcanvas.js --compress --mangle --output build/playcanvas.min.js",
    "unzipbundle": "gzip -x tests/assets/bundle.gz"
  }
}<|MERGE_RESOLUTION|>--- conflicted
+++ resolved
@@ -1,10 +1,6 @@
 {
   "name": "@animech-public/playcanvas",
-<<<<<<< HEAD
-  "version": "1.33.0-rc.11",
-=======
   "version": "1.35.0-dev",
->>>>>>> 9f90919c
   "author": "PlayCanvas <support@playcanvas.com>",
   "homepage": "https://playcanvas.com",
   "description": "PlayCanvas WebGL game engine",
@@ -39,28 +35,6 @@
   ],
   "devDependencies": {
     "chai": "^4.2.0",
-<<<<<<< HEAD
-    "eslint": "^7.4.0",
-    "google-closure-compiler": "20200628.0.0",
-    "http-server": "^0.12.3",
-    "jsdoc": "^3.6.4",
-    "karma": "^5.1.0",
-    "karma-chrome-launcher": "^3.1.0",
-    "karma-mocha": "^2.0.1",
-    "karma-spec-reporter": "0.0.32",
-    "mocha": "^8.0.1",
-    "@playcanvas/eslint-config": "^1.0.6",
-    "@playcanvas/jsdoc-template": "^1.0.12",
-    "preprocessor": "^1.4.0",
-    "rollup": "^2.22.0",
-    "@rollup/plugin-replace": "^2.3.3",
-    "@rollup/pluginutils": "^3.1.0",
-    "rollup-plugin-cleanup": "^3.1.1",
-    "sinon": "^9.0.2",
-    "tsd-jsdoc": "^2.5.0",
-    "typescript": "^3.9.7",
-    "uglify-js": "^3.10.0"
-=======
     "eslint": "^7.7.0",
     "google-closure-compiler": "20200719.0.0",
     "http-server": "^0.12.3",
@@ -81,7 +55,6 @@
     "tsd-jsdoc": "^2.5.0",
     "typescript": "^3.9.7",
     "uglify-js": "^3.10.1"
->>>>>>> 9f90919c
   },
   "scripts": {
     "build": "rollup -c",
