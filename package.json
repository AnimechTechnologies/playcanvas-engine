{
  "name": "@animech-public/playcanvas",
<<<<<<< HEAD
  "version": "1.30.0-rc.10",
=======
  "version": "1.33.0-dev",
>>>>>>> c407939e
  "author": "PlayCanvas <support@playcanvas.com>",
  "homepage": "https://playcanvas.com",
  "description": "PlayCanvas WebGL game engine",
  "keywords": [
    "3D", 
    "2D", 
    "VR", 
    "WebGL", 
    "WebGL2", 
    "game", 
    "engine", 
    "HTML5", 
    "browser", 
    "typings"
  ], 
  "license": "MIT", 
  "main": "build/playcanvas.js", 
  "types": "index.d.ts", 
  "bugs": {
    "url": "https://github.com/playcanvas/engine/issues"
  }, 
  "repository": {
    "type": "git", 
    "url": "https://github.com/playcanvas/engine.git"
  }, 
  "eslintConfig": {
    "extends": "@playcanvas/eslint-config"
  }, 
  "eslintIgnore": [
    "examples/lib/*", 
    "src/polyfill/*"
  ], 
  "devDependencies": {
    "chai": "^4.2.0", 
    "eslint": "^7.4.0", 
    "google-closure-compiler": "20200628.0.0", 
    "http-server": "^0.12.3", 
    "jsdoc": "^3.6.4", 
    "karma": "^5.1.0", 
    "karma-chrome-launcher": "^3.1.0", 
    "karma-mocha": "^2.0.1", 
    "karma-spec-reporter": "0.0.32", 
    "mocha": "^8.0.1", 
    "@playcanvas/eslint-config": "^1.0.6", 
    "@playcanvas/jsdoc-template": "^1.0.12", 
    "preprocessor": "^1.4.0", 
    "rollup": "^2.22.0", 
    "@rollup/plugin-replace": "^2.3.3", 
    "@rollup/pluginutils": "^3.1.0", 
    "rollup-plugin-cleanup": "^3.1.1", 
    "sinon": "^9.0.2", 
    "tsd-jsdoc": "^2.5.0", 
    "typescript": "^3.9.7", 
    "uglify-js": "^3.10.0"
  }, 
  "scripts": {
    "build": "rollup -c", 
    "build:all": "npm run build && npm run closure", 
    "closure": "google-closure-compiler --compilation_level=SIMPLE --warning_level=VERBOSE --jscomp_off=nonStandardJsDocs --jscomp_off=checkTypes --externs externs.js --language_in=ECMASCRIPT5_STRICT --js build/playcanvas.js --js_output_file build/playcanvas.min.js", 
    "docs": "jsdoc -c conf-api.json", 
    "lint": "eslint --ext .js examples extras src rollup.config.js", 
    "serve": "http-server build -a localhost -p 51000", 
    "test": "karma start tests/karma.conf.js -- --single-run --release", 
    "test:watch": "karma start tests/karma.conf.js", 
    "test:debug": "karma start tests/karma.conf.js -- --single-run=false", 
    "test:tsd": "npm run tsd && tsc --pretty false build/playcanvas.d.ts", 
    "tsd": "jsdoc -c conf-tsd.json", 
    "uglify": "uglifyjs build/playcanvas.js --compress --mangle --output build/playcanvas.min.js", 
    "unzipbundle": "gzip -x tests/assets/bundle.gz"
  }
}<|MERGE_RESOLUTION|>--- conflicted
+++ resolved
@@ -1,10 +1,6 @@
 {
   "name": "@animech-public/playcanvas",
-<<<<<<< HEAD
-  "version": "1.30.0-rc.10",
-=======
-  "version": "1.33.0-dev",
->>>>>>> c407939e
+  "version": "1.33.0-rc.0",
   "author": "PlayCanvas <support@playcanvas.com>",
   "homepage": "https://playcanvas.com",
   "description": "PlayCanvas WebGL game engine",
